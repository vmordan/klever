--- conflicted
+++ resolved
@@ -457,13 +457,9 @@
 
         callgraph = self._generate_analysis_data()
         callgraph_file = "{0}_callgraph.json".format(self.verification_obj_desc['id'])
-<<<<<<< HEAD
-        self.verification_obj_desc['callgraph'] = callgraph_file
-=======
         self.verification_obj_desc['callgraph'] = os.path.relpath(os.path.join(os.path.curdir, callgraph_file),
                                                                   os.path.join(self.conf["main working directory"],
                                                                                os.path.pardir))
->>>>>>> 8aa58874
         with open(callgraph_file, 'w', encoding='utf-8') as fp:
             json.dump(callgraph, fp, ensure_ascii=False, sort_keys=True, indent=4)
 
@@ -483,15 +479,6 @@
         for grp in self.verification_obj_desc['grps']:
             for file in grp['CCs']:
                 full_desc = cc.load_json_by_id(file)
-<<<<<<< HEAD
-                allowed_files.update(full_desc['deps'].keys())
-                allowed_files.update(full_desc['in'])
-
-        return {
-            'callgraph': self._generate_callgraph(allowed_files, call_graph),
-            'variables': self._generate_variables(allowed_files, call_graph),
-            'macros': self._generate_macros(allowed_files, call_graph)
-=======
                 allowed_files.update(full_desc['deps'].values())
                 allowed_files.update(full_desc['in'])
 
@@ -502,7 +489,6 @@
             'variables': self._generate_variables(allowed_files, call_graph),
             'macros': self._generate_macros(allowed_files, call_graph),
             'typedefs': self._generate_typedefs(allowed_files, call_graph)
->>>>>>> 8aa58874
         }
 
     def _generate_callgraph(self, allowed_files, call_graph):
@@ -511,11 +497,7 @@
 
         for func, files in call_graph_dict.items():
             for file, descs in files.items():
-<<<<<<< HEAD
-                if file in allowed_files or file == 'unknown':
-=======
                 if file in allowed_files:
->>>>>>> 8aa58874
 
                     # Firstly, copy all desc
                     group_callgraph.setdefault(func, {})
@@ -531,11 +513,7 @@
                                         group_callgraph[func][file][type].setdefault(called_func, {})
                                         group_callgraph[func][file][type][called_func][called_file] = called_file_descs
                     if 'declared_in' in descs:
-<<<<<<< HEAD
-                        call_graph_dict[func][file]['declared_in'] = {}
-=======
                         group_callgraph[func][file]['declared_in'] = {}
->>>>>>> 8aa58874
                         for decl_file, decl_descs in descs['declared_in'].items():
                             if decl_file in allowed_files:
                                 group_callgraph[func][file]['declared_in'].setdefault(decl_file, {})
@@ -576,8 +554,6 @@
                 group_macros[macro] = new_macro_desc
         return group_macros
 
-<<<<<<< HEAD
-=======
     def _generate_typedefs(self, allowed_files, call_graph):
         typedefs_dict = call_graph.load_typedefs()
         typedefs = {}
@@ -586,7 +562,6 @@
                 typedefs[file] = desc
         return typedefs
 
->>>>>>> 8aa58874
     def _get_dependencies(self):
         module_by_file = {}
         for module in self.modules:
