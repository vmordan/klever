import json
import re

from core.avtg.emg.interface_categories import CategoriesSpecification
from core.avtg.emg.common.interface import Container, Resource, Callback, KernelFunction
from core.avtg.emg.common.signature import Function, Structure, Union, Array, Pointer, Primitive, InterfaceReference, \
    setup_collection, import_signature, import_typedefs, extract_name, check_null
from core.avtg.emg import tarjan


class ModuleCategoriesSpecification(CategoriesSpecification):

    def __init__(self, logger):
        self.logger = logger
        self.interfaces = {}
        self.kernel_functions = {}
        self.kernel_macro_functions = {}
        self.kernel_macros = {}
        self.modules_functions = None
        self.inits = []
        self.exits = []
        self.types = {}
        self.typedefs = {}
        self._locked_categories = set()
        self._implementations_cache = {}
        self._containers_cache = {}
        self._interface_cache = {}
<<<<<<< HEAD
=======
        self._kernel_functions_cache = {}

>>>>>>> c419338e
        setup_collection(self.types, self.typedefs)

    def import_specification(self, avt, specification=None, module_specification=None, analysis=None):

        # Import typedefs if there are provided
        if analysis and 'typedefs' in analysis:
            import_typedefs(analysis['typedefs'])

        # Import interface categories
        if specification:
            super().import_specification(specification)

        if module_specification:
            # todo: import specification (issue 6561)
            raise NotImplementedError

        # Import source analysis
        self.logger.info("Import results of source code analysis")
        self.__import_source_analysis(analysis, avt)

    def save_to_file(self, file):
        raise NotImplementedError
        # todo: export specification (issue 6561)
        #self.logger.info("First convert specification to json and then save")
        #content = json.dumps(self, indent=4, sort_keys=True, cls=SpecEncoder)
        #
        #with open(file, "w", encoding="ascii") as fh:
        #    fh.write(content)

    def collect_relevant_models(self, function):
        # todo: This function takes a lot of time
        self.logger.debug("Collect relevant kernel functions called in a call stack of function '{}'".format(function))
        if function not in self._kernel_functions_cache:
            process_names = [function]
            processed_names = set()
            relevant = []
            while len(process_names) > 0:
                name = process_names.pop()
                processed_names.add(name)

                if name in self.modules_functions:
                    for file in sorted(self.modules_functions[name].keys()):
                        for called in self.modules_functions[name][file]['calls']:
                            if called in self.modules_functions and called not in processed_names:
                                process_names.append(called)
                            elif called in self.kernel_functions:
                                relevant.append(called)

            self._kernel_functions_cache[function] = relevant
        else:
            self.logger.debug("Cache hit")

        return self._kernel_functions_cache[function]

    def callback_name(self, call):
        name_re = re.compile("\(?\s*&?\s*(\w+)\s*\)?$")
        if name_re.fullmatch(call):
            return name_re.fullmatch(call).group(1)
        else:
            return None

    def determine_original_file(self, label_value):
        label_name = self.callback_name(label_value)
        if label_name and label_name in self.modules_functions:
            # todo: if several files exist?
            return list(self.modules_functions[label_name])[0]
        raise RuntimeError("Cannot find an original file for label '{}'".format(label_value))

    @staticmethod
    def __check_category_relevance(function):
        relevant = []

        if function.rv_interface:
            relevant.append(function.rv_interface)
        else:
            for parameter in function.param_interfaces:
                if parameter:
                    relevant.append(parameter)

        return relevant

    def __set_declaration(self, interface, declaration):
        if type(interface.declaration) is Function:
            if interface.rv_interface:
                if type(interface.declaration.return_value) is InterfaceReference and \
                        interface.declaration.return_value.pointer:
                    self.__set_declaration(interface.rv_interface, declaration.return_value.points)
                else:
                    self.__set_declaration(interface.rv_interface, declaration.return_value)

            for index in range(len(interface.declaration.parameters)):
                p_declaration = declaration.parameters[index]

                if interface.param_interfaces[index]:
                    if type(interface.declaration.parameters[index]) is InterfaceReference and \
                            interface.declaration.parameters[index].pointer:
                        self.__set_declaration(interface.param_interfaces[index], p_declaration.points)
                    else:
                        self.__set_declaration(interface.param_interfaces[index], p_declaration)

        if not interface.declaration.clean_declaration:
            interface.declaration = declaration

    def __import_source_analysis(self, analysis, avt):
        self.logger.info("Import modules init and exit functions")
        self.__import_inits_exits(analysis, avt)

        self.logger.info("Extract complete types definitions")
        self.__extract_types(analysis)

        self.logger.info("Determine categories from extracted types")
        categories = self.__extract_categories()

        self.logger.info("Merge interface categories from both interface categories specification and modules "
                         "interface specification")
        self.__merge_categories(categories)

        self.logger.info("Remove useless interfaces")
        self.__remove_interfaces()

        self.logger.info("Both specifications are imported and categories are merged")

    def __import_inits_exits(self, analysis, avt):
        self.logger.debug("Move module initilizations functions to the modules interface specification")
        deps = {}
        for module, dep in avt['deps'].items():
            deps[module] = list(sorted(dep))
        order = tarjan.calculate_load_order(self.logger, deps)
        order_c_files = []
        for module in order:
            for module2 in avt['grps']:
                if module2['id'] != module:
                    continue
                order_c_files.extend([file['in file'] for file in module2['cc extra full desc files']])
        if "init" in analysis:
            self.inits = [(module, analysis['init'][module]) for module in order_c_files if module in analysis["init"]]
        if len(self.inits) == 0:
            raise ValueError('There is no module initialization function provided')

        self.logger.debug("Move module exit functions to the modules interface specification")
        if "exit" in analysis:
            self.exits = list(reversed([(module, analysis['exit'][module]) for module in order_c_files if module in analysis['exit']]))
        if len(self.exits) == 0:
            self.logger.warning('There is no module exit function provided')

    def __extract_types(self, analysis):
        entities = []
        # todo: this section below is slow enough
        if 'global variable initializations' in analysis:
            self.logger.info("Import types from global variables initializations")
            for variable in sorted(analysis["global variable initializations"],
                                   key=lambda var: str(var['declaration'])):
                variable_name = extract_name(variable['declaration'])
                if not variable_name:
                    raise ValueError('Global variable without a name')

                signature = import_signature(variable['declaration'])
                if type(signature) is Structure or type(signature) is Array or type(signature) is Union:
                    entity = {
                        "path": variable['path'],
                        "description": variable,
                        "root value": variable_name,
                        "root type": None,
                        "root sequence": [],
                        "type": signature
                    }
                    signature.add_implementation(
                        variable_name,
                        variable['path'],
                        None,
                        None,
                        []
                    )
                    entities.append(entity)
            self.__import_entities(entities)

        if 'kernel functions' in analysis:
            self.logger.info("Import types from kernel functions")
            for function in sorted(analysis['kernel functions'].keys()):
                self.logger.debug("Parse signature of function {}".format(function))
                declaration = import_signature(analysis['kernel functions'][function]['signature'])

                if function in self.kernel_functions:
                    self.__set_declaration(self.kernel_functions[function], declaration)
                else:
                    new_intf = KernelFunction(function, analysis['kernel functions'][function]['header'])
                    new_intf.declaration = declaration

        # Remove dirty declarations
        self._refine_interfaces()

        # Import modules functions
        modules_functions = {}
        if 'modules functions' in analysis:
            self.logger.info("Import modules functions and implementations from kernel functions calls in it")
            for function in [name for name in sorted(analysis["modules functions"].keys())
                             if 'files' in analysis["modules functions"][name]]:
                modules_functions[function] = {}
                module_function = analysis["modules functions"][function]
                for path in sorted(module_function["files"].keys()):
                    self.logger.debug("Parse signature of function {} from file {}".format(function, path))
                    modules_functions[function][path] = \
                        {'declaration': import_signature(module_function["files"][path]["signature"])}

                    if "calls" in module_function["files"][path]:
                        modules_functions[function][path]['calls'] = module_function["files"][path]['calls']
                        for kernel_function in [name for name in sorted(module_function["files"][path]["calls"].keys())
                                                if name in self.kernel_functions]:
                            kf = self.kernel_functions[kernel_function]
                            for call in module_function["files"][path]["calls"][kernel_function]:
                                kf.add_call(function)

                                for index in [index for index in range(len(call))
                                              if call[index] and
                                              check_null(kf.declaration, call[index])]:
                                    kf.declaration.parameters[index].\
                                        add_implementation(call[index], path, None, None, [])

        self.logger.info("Remove kernel functions which are not called at driver functions")
        for function in sorted(self.kernel_functions.keys()):
            if len(self.kernel_functions[function].called_at) == 0:
                del self.kernel_functions[function]

        self.modules_functions = modules_functions

    def __import_entities(self, entities):
        while len(entities) > 0:
            entity = entities.pop()
            bt = entity["type"]

            if "value" in entity["description"] and type(entity["description"]['value']) is str:
                if check_null(bt, entity["description"]["value"]):
                    bt.add_implementation(
                        entity["description"]["value"],
                        entity["path"],
                        entity["root type"],
                        entity["root value"],
                        entity["root sequence"]
                    )
                else:
                    self.logger.debug('Skip null pointer value for function pointer {}'.format(bt.to_string('%s')))
            elif "value" in entity["description"] and type(entity["description"]['value']) is list:
                if type(bt) is Array:
                    for entry in entity["description"]['value']:
                        if not entity["root type"]:
                            new_root_type = bt
                        else:
                            new_root_type = entity["root type"]

                        e_bt = bt.element
                        new_sequence = list(entity["root sequence"])
                        new_sequence.append(entry['index'])

                        new_desc = {
                            "type": e_bt,
                            "description": entry,
                            "path": entity["path"],
                            "root type": new_root_type,
                            "root value": entity["root value"],
                            "root sequence": new_sequence
                        }

                        entities.append(new_desc)
                elif type(bt) is Structure or type(bt) is Union:
                    for entry in sorted(entity["description"]['value'], key=lambda key: str(key['field'])):
                        if not entity["root type"] and not entity["root value"]:
                            new_root_type = bt
                            new_root_value = entity["description"]["value"]
                        else:
                            new_root_type = entity["root type"]
                            new_root_value = entity["root value"]

                        field = extract_name(entry['field'])
                        # Ignore actually unions and structures without a name
                        if field:
                            e_bt = import_signature(entry['field'], None, bt)
                            new_sequence = list(entity["root sequence"])
                            new_sequence.append(field)

                            new_desc = {
                                "type": e_bt,
                                "description": entry,
                                "path": entity["path"],
                                "root type": new_root_type,
                                "root value": new_root_value,
                                "root sequence": new_sequence
                            }

                            bt.fields[field] = e_bt
                            entities.append(new_desc)
                else:
                    raise NotImplementedError
            else:
                raise TypeError('Expect list or string')

    @staticmethod
    def __add_to_processing(element, process_list, category):
        if element not in process_list and element not in category['containers']:
            process_list.append(element)
        else:
            return

    @staticmethod
    def __add_interface_candidate(element, e_type, category):
        if element in category[e_type]:
            return
        else:
            category[e_type].append(element)

    def __add_callback(self, signature, category, identifier=None):
        if not identifier:
            identifier = signature.identifier

        if identifier not in category['callbacks']:
            category['callbacks'][identifier] = signature

            for parameter in [p for p in signature.points.parameters if type(p) is not str]:
                self.__add_interface_candidate(parameter, 'resources', category)

    def __extract_categories(self):
        structures = [self.types[name] for name in sorted(self.types.keys()) if type(self.types[name]) is Structure and
                      len([self.types[name].fields[nm] for nm in sorted(self.types[name].fields.keys())
                           if self.types[name].fields[nm].clean_declaration]) > 0]
        categories = []

        while len(structures) > 0:
            container = structures.pop()
            category = {
                "callbacks": {},
                "containers": [],
                "resources": []
            }

            to_process = [container]
            while len(to_process) > 0:
                tp = to_process.pop()

                if type(tp) is Structure or type(tp) is Union:
                    c_flag = False
                    for field in sorted(tp.fields.keys()):
                        if type(tp.fields[field]) is Pointer and \
                                (type(tp.fields[field].points) is Array or
                                 type(tp.fields[field].points) is Structure):
                            self.__add_to_processing(tp.fields[field].points, to_process, category)
                            c_flag = True
                        if type(tp.fields[field]) is Pointer and type(tp.fields[field].points) is Function:
                            self.__add_callback(tp.fields[field], category, field)
                            c_flag = True
                        elif type(tp.fields[field]) is Array or type(tp.fields[field]) is Structure:
                            self.__add_to_processing(tp.fields[field], to_process, category)
                            c_flag = True

                    if tp in structures:
                        del structures[structures.index(tp)]
                    if c_flag:
                        self.__add_interface_candidate(tp, 'containers', category)
                elif type(tp) is Array:
                    if type(tp.element) is Pointer and \
                            (type(tp.element.points) is Array or
                             type(tp.element.points) is Structure):
                        self.__add_to_processing(tp.element.points, to_process, category)
                        self.__add_interface_candidate(tp, 'containers', category)
                    elif type(tp.element) is Pointer and type(tp.element) is Function:
                        self.__add_callback(tp.element, category)
                        self.__add_interface_candidate(tp, 'containers', category)
                    elif type(tp.element) is Array or type(tp.element) is Structure:
                        self.__add_to_processing(tp.element, to_process, category)
                        self.__add_interface_candidate(tp, 'containers', category)
                if (type(tp) is Array or type(tp) is Structure) and len(tp.parents) > 0:
                    for parent in tp.parents:
                        if type(parent) is Structure or \
                           type(parent) is Array:
                            self.__add_to_processing(parent, to_process, category)
                        elif type(parent) is Pointer and len(parent.parents) > 0:
                            for ancestor in parent.parents:
                                if type(ancestor) is Structure or \
                                   type(ancestor) is Array:
                                    self.__add_to_processing(ancestor, to_process, category)

            if len(category['callbacks']) > 0:
                categories.append(category)

            # todo: default registration and deregistrations may need categories based on function pointers directly
            #       passed to kernel functions (feature #6568)
        return categories

    def __resolve_or_add_interface(self, signature, category, constructor):
        interface = self.resolve_interface(signature, category, False)
        if len(interface) == 0:
            interface = constructor(category, signature.pretty_name)
            self.logger.debug("Create new interface '{}' with signature '{}'".
                              format(interface.identifier, signature.identifier))
            interface.declaration = signature
            self.interfaces[interface.identifier] = interface
            interface = [interface]
        elif len(interface) > 1:
            for intf in interface:
                intf.declaration = signature
        else:
            interface[-1].declaration = signature
        return interface

    def __new_callback(self, declaration, category, identifier):
        if type(declaration) is Pointer and type(declaration.points) is Function:
            probe_identifier = "{}.{}".format(category, identifier)
            if probe_identifier in self.interfaces:
                identifier = declaration.pretty_name

            interface = Callback(category, identifier)
            self.logger.debug("Create new interface '{}' with signature '{}'".
                              format(interface.identifier, declaration.identifier))
            interface.declaration = declaration
            self.interfaces[interface.identifier] = interface
            return interface
        else:
            raise TypeError('Expect function pointer to create callback object')

    def __get_field_candidates(self, container):
        changes = True
        while changes:
            changes = False
            for field in [field for field in container.declaration.fields if field not in container.field_interfaces]:
                intf = self.__match_interface_for_container(container.declaration.fields[field], container.category,
                                                            field)
                if intf:
                    container.field_interfaces[field] = intf
                    changes = True

    def __match_interface_for_container(self, signature, category, id_match):
        candidates = self.resolve_interface_weakly(signature, category, False)

        if len(candidates) == 1:
            return candidates[0]
        elif len(candidates) == 0:
            return None
        else:
            strict_candidates = self.resolve_interface(signature, category, False)
            if len(strict_candidates) == 1:
                return strict_candidates[0]
            elif len(strict_candidates) > 1 and id_match:
                id_candidates = [intf for intf in strict_candidates if intf.short_identifier == id_match]
                if len(id_candidates) == 1:
                    return id_candidates[0]
                else:
                    return None

            if len(strict_candidates) > 1:
                raise RuntimeError('There are several interfaces with the same declaration {}'.
                                   format(signature.to_string('a')))

            # Filter of resources
            candidates = [intf for intf in candidates if type(intf) is not Resource]
            if len(candidates) == 1:
                return candidates[0]
            else:
                return None

    def __merge_categories(self, categories):
        self.logger.info("Try to find suitable interface descriptions for found types")
        for category in categories:
            category_identifier = self.__yield_existing_category(category)
            if not category_identifier:
                category_identifier = self.__yield_new_category(category)

            # Add containers and resources
            self.logger.info("Found interfaces for category {}".format(category_identifier))
            for signature in category['containers']:
                if type(signature) is not Array and type(signature) is not Structure:
                    raise TypeError('Expect structure or array to create container object')
                interface = self.__resolve_or_add_interface(signature, category_identifier, Container)
                if len(interface) > 1:
                    raise TypeError('Cannot match two containers with the same type')
                else:
                    interface = interface[-1]

                # Refine field interfaces
                for field in sorted(interface.field_interfaces.keys()):
                    if not interface.field_interfaces[field].declaration.clean_declaration and \
                            interface.declaration.fields[field].clean_declaration:
                        interface.field_interfaces[field].declaration = interface.declaration.fields[field]
                    elif not interface.field_interfaces[field].declaration.clean_declaration:
                        del interface.field_interfaces[field]
            for signature in category['resources']:
                intf = self.resolve_interface_weakly(signature, category_identifier, False)
                if len(intf) == 0:
                    interface = self.__resolve_or_add_interface(signature, category_identifier, Resource)
                    if len(interface) > 1:
                        raise TypeError('Cannot match two resources with the same type')

            # Add callbacks
            for identifier in sorted(category['callbacks'].keys()):
                candidates = self.resolve_interface(category['callbacks'][identifier], category_identifier, False)

                if len(candidates) > 0:
                    containers = self.select_containers(identifier, category['callbacks'][identifier],
                                                        category_identifier)
                    if len(containers) == 1 and identifier in containers[-1].field_interfaces and \
                            containers[-1].field_interfaces[identifier] in candidates:
                        containers[-1].field_interfaces[identifier].declaration = category['callbacks'][identifier]
                    elif len(containers) == 1 and identifier not in containers[-1].field_interfaces:
                        intf = self.__new_callback(category['callbacks'][identifier], category_identifier, identifier)
                        containers[-1].field_interfaces[identifier] = intf
                    else:
                        self.__new_callback(category['callbacks'][identifier], category_identifier, identifier)
                else:
                    self.__new_callback(category['callbacks'][identifier], category_identifier, identifier)

            # Resolve array elements
            for container in [cnt for cnt in self.containers(category_identifier) if cnt.declaration and
                              type(cnt.declaration) is Array and not cnt.element_interface]:
                intf = self.__match_interface_for_container(container.declaration.element, container.category, None)
                if intf:
                    container.element_interface = intf

            # Resolve structure interfaces
            for container in [cnt for cnt in self.containers(category_identifier) if cnt.declaration and
                              type(cnt.declaration) is Structure]:
                self.__get_field_candidates(container)

            # Resolve callback parameters
            for callback in self.callbacks(category_identifier):
                self._fulfill_function_interfaces(callback, category_identifier)

            # Resolve kernel function parameters
            for function in [self.kernel_functions[name] for name in sorted(self.kernel_functions.keys())]:
                self._fulfill_function_interfaces(function)

        # Refine dirty declarations
        self._refine_interfaces()

    def __yield_existing_category(self, category):
        category_identifier = None
        for interface_category in ["containers"]:
            if category_identifier:
                break
            for signature in category[interface_category]:
                interface = self.resolve_interface(signature, False)
                if len(interface) > 0 and interface[-1].category not in self._locked_categories:
                    category_identifier = interface[-1].category
                    break
        for interface_category in ["callbacks"]:
            if category_identifier:
                break
            for signature in sorted(list(category[interface_category].values()), key=lambda y: y.identifier):
                interface = self.resolve_interface(signature, False)
                if len(interface) > 0 and interface[-1].category not in self._locked_categories:
                    category_identifier = interface[-1].category
                    break

        return category_identifier

    def __yield_new_category(self, category):
        category_identifier = None
        for interface_category in ["containers", "resources"]:
            if category_identifier:
                break
            for signature in category[interface_category]:
                if signature.pretty_name not in self.categories:
                    category_identifier = signature.pretty_name
                    break

        if category_identifier:
            return category_identifier
        else:
            raise ValueError('Cannot find a suitable category identifier')

    def __remove_interfaces(self):
        # Remove categories without implementations
        self.logger.info("Calculate relevant interfaces")
        relevant_interfaces = self.__calculate_relevant_interfaces()

        for interface in [self.interfaces[name] for name in sorted(self.interfaces.keys())]:
            if interface not in relevant_interfaces:
                self.logger.debug("Delete interface description {} as unrelevant".format(interface.identifier))
                del self.interfaces[interface.identifier]

    def __calculate_relevant_interfaces(self):
        relevant_interfaces = set()

        # If category interfaces are not used in kernel functions it means that this structure is not transferred to
        # the kernel or just source analysis cannot find all containers
        # Add kernel functionrelevant interfaces
        for name in sorted(self.kernel_functions):
            relevant_interfaces.update(self.__check_category_relevance(self.kernel_functions[name]))

        # Add all interfaces for non-container categories
        for interface in set(relevant_interfaces):
            containers = self.containers(interface.category)
            if len(containers) == 0:
                relevant_interfaces.update([self.interfaces[name] for name in sorted(self.interfaces)
                                            if self.interfaces[name].category == interface.category])

        # Add callbacks and their resources
        for callback in self.callbacks():
            if len(self.implementations(callback)) > 0:
                relevant_interfaces.add(callback)
                relevant_interfaces.update(self.__check_category_relevance(callback))
            else:
                containers = self.resolve_containers(callback, callback.category)
                for container in containers:
                    if self.interfaces[container] in relevant_interfaces and \
                            len(self.interfaces[container].declaration.implementations) == 0:
                        relevant_interfaces.add(callback)
                        relevant_interfaces.update(self.__check_category_relevance(callback))
                        break

        # Add containers
        add_cnt = 1
        while add_cnt != 0:
            add_cnt = 0
            for container in [cnt for cnt in self.containers() if cnt not in relevant_interfaces]:
                if type(container.declaration) is Structure:
                    match = False

                    for f_intf in [container.field_interfaces[name] for name
                                   in sorted(container.field_interfaces.keys())]:
                        if f_intf and f_intf in relevant_interfaces:
                            match = True
                            break

                    if match:
                        relevant_interfaces.add(container)
                        add_cnt += 1
                elif type(container.declaration) is Array:
                    if container.element_interface in relevant_interfaces:
                        relevant_interfaces.add(container)
                        add_cnt += 1
                else:
                    raise TypeError('Expect structure or array container')

        return relevant_interfaces


class SpecEncoder(json.JSONEncoder):

    def default(self, object):
        # todo: this does not work currently (issue #6561)
        fd = {}

        if type(object) is ModuleCategoriesSpecification:
            # Dump kernel functions
            fd["kernel functions"] = {}
            for function in object.kernel_functions:
                fd["kernel functions"][function] = {
                    "signature": object.kernel_functions[function]["signature"].get_string(),
                    "header": list(object.kernel_functions[function]["files"].keys())[0]
                }

            # todo: Dump macro-functions
            # todo: Dump macros

            # Dump categories
            fd["categories"] = {}
            for category in object.categories:
                fd["categories"][category] = {
                    "containers": {},
                    "callbacks": {},
                    "resources": {}
                }

                # Add containers
                for container in object.categories[category]["containers"]:
                    fd["categories"][category]["containers"][container] = {
                        "signature": None
                    }

                    if object.categories[category]["containers"][container].header:
                        fd["categories"][category]["containers"][container]["header"] = \
                            object.categories[category]["containers"][container].header

                    fd["categories"][category]["containers"][container]["signature"] = \
                        object.categories[category]["containers"][container].signature.get_string()

                    fd["categories"][category]["containers"][container]["fields"] = \
                        object.categories[category]["containers"][container].fields

                # Add function pointers
                for callback in object.categories[category]["callbacks"]:
                    fd["categories"][category]["callbacks"][callback] = {
                        "signature": object.categories[category]["callbacks"][callback].signature.get_string()
                    }

                # Add resources
                for resource in object.categories[category]["resources"]:
                    fd["categories"][category]["resources"][resource] = {}

                    if resource not in object.categories[category]["containers"]:
                        fd["categories"][category]["resources"][resource]["signature"] = \
                            object.categories[category]["resources"][resource].signature.get_string()

                # todo: Add implementations
                # todo: Add init, exit functions
        else:
            raise NotImplementedError("Cannot encode unknown object with type {}".format(str(type(object))))

        return fd

__author__ = 'Ilja Zakharov <ilja.zakharov@ispras.ru>'<|MERGE_RESOLUTION|>--- conflicted
+++ resolved
@@ -25,11 +25,8 @@
         self._implementations_cache = {}
         self._containers_cache = {}
         self._interface_cache = {}
-<<<<<<< HEAD
-=======
         self._kernel_functions_cache = {}
 
->>>>>>> c419338e
         setup_collection(self.types, self.typedefs)
 
     def import_specification(self, avt, specification=None, module_specification=None, analysis=None):
