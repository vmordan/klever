--- conflicted
+++ resolved
@@ -1,10 +1,5 @@
 {
-<<<<<<< HEAD
   "pattern": "ValueError: Cannot parse JSON configuration file 'base.json'",
-  "problem": "BadReqBase"
-=======
-  "pattern": "ValueError: Cannot parse JSON configuration file 'rule specs.json'",
-  "problem": "BadRuleSpecs",
+  "problem": "BadReqBase",
   "production": true
->>>>>>> b8bda00a
 }