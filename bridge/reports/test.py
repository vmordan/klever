#
# Copyright (c) 2014-2016 ISPRAS (http://www.ispras.ru)
# Institute for System Programming of the Russian Academy of Sciences
#
# Licensed under the Apache License, Version 2.0 (the "License");
# you may not use this file except in compliance with the License.
# You may obtain a copy of the License at
#
#     http://www.apache.org/licenses/LICENSE-2.0
#
# Unless required by applicable law or agreed to in writing, software
# distributed under the License is distributed on an "AS IS" BASIS,
# WITHOUT WARRANTIES OR CONDITIONS OF ANY KIND, either express or implied.
# See the License for the specific language governing permissions and
# limitations under the License.
#

import os
import json
import random

from django.conf import settings
from django.core.urlresolvers import reverse
from django.core.exceptions import ObjectDoesNotExist
from django.db.models import Q
from django.test import Client

from bridge.vars import SCHEDULER_TYPE, JOB_STATUS, JOB_ROLES, JOB_CLASSES, FORMAT, COMPARE_VERDICT
from bridge.utils import KleverTestCase
from bridge.populate import populate_users

from users.models import User
from jobs.models import Job
from reports.models import ReportSafe, ReportUnsafe, ReportUnknown, ReportComponent, ReportComponentLeaf,\
    CompareJobsInfo, CompareJobsCache


# TODO: test 'jobs:download_file_for_compet', 'upload_job' after decision

LINUX_ATTR = {'Linux kernel': [{'version': '3.5.0'}, {'architecture': 'x86_64'}, {'configuration': 'allmodconfig'}]}
LKVOG_ATTR = {'LKVOG strategy': [{'name': 'separate modules'}]}
COMPUTER = [
    {"node name": "hellwig.intra.ispras.ru"},
    {"CPU model": "Intel(R) Core(TM) i7-3770 CPU @ 3.40GHz"},
    {"number of CPU cores": 8},
    {"memory size": 16808734720},
    {"Linux kernel version": "3.16.7-29-default"},
    {"architecture": "x86_64"}
]
CHUNKS1 = [
    {
        'attrs': [
            {'Verification object': 'drivers/usb/core/usb1.ko'},
            {'Rule specification': 'linux:mutex'}
        ],
        'tool_attrs': [{'Bug kind': 'unsafe bug:kind1'}],
        'tool': 'BLAST 2.7.2',
        'unsafes': ['unsafe1.zip', 'unsafe2.zip'],
        'unknown': 'unknown2.zip'
    },
    {
        'attrs': [
            {'Verification object': 'drivers/usb/core/usb1.ko'},
            {'Rule specification': 'linux:rule1'}
        ],
        'tool_attrs': [{'Bug kind': 'unsafe bug:kind1'}],
        'tool': 'BLAST 2.7.2',
        'unsafes': ['unsafe3.zip']
    },
    {
        'attrs': [
            {'Verification object': 'drivers/usb/core/usb2.ko'},
            {'Rule specification': 'linux:mutex'}
        ],
        'tool_attrs': [{'Bug kind': 'unsafe bug:kind1'}],
        'tool': 'BLAST 2.7.2',
        'safe': 'safe.zip'
    },
    {
        'attrs': [
            {'Verification object': 'drivers/usb/core/usb3.ko'},
            {'Rule specification': 'linux:mutex'}
        ],
        'tool_attrs': [{'Bug kind': 'unsafe bug:kind1'}],
        'tool': 'CPAchecker',
        'unsafes': ['unsafe4.zip']
    },
    {
        'attrs': [
            {'Verification object': 'drivers/usb/core/usb4.ko'},
            {'Rule specification': 'linux:rule1'}
        ],
        'fail': 'EMG',
        'unknown': 'unknown0.zip'
    },
    {
        'attrs': [
            {'Verification object': 'drivers/usb/core/usb5.ko'},
            {'Rule specification': 'linux:mutex'}
        ],
        'tool_attrs': [{'Bug kind': 'unsafe bug:kind1'}],
        'tool': 'BLAST 2.7.2',
        'unsafes': ['unsafe5.zip', 'unsafe6.zip'],
        'unknown': 'unknown1.zip'
    },
    {
        'attrs': [
            {'Verification object': 'drivers/usb/core/usb6.ko'},
            {'Rule specification': 'linux:mutex'}
        ],
        'fail': 'SA',
        'unknown': 'unknown3.zip'
    }
]
CHUNKS2 = [
    {
        'attrs': [
            {'Verification object': 'drivers/usb/core/usb1.ko'},
            {'Rule specification': 'linux:mutex'}
        ],
        'tool_attrs': [{'Bug kind': 'unsafe bug:kind1'}],
        'tool': 'BLAST 2.7.2',
        'unknown': 'unknown1.zip'
    },
    {
        'attrs': [
            {'Verification object': 'drivers/usb/core/usb2.ko'},
            {'Rule specification': 'linux:mutex'}
        ],
        'tool_attrs': [{'Bug kind': 'unsafe bug:kind1'}],
        'tool': 'BLAST 2.7.2',
        'safe': 'safe.zip'
    },
    {
        'attrs': [
            {'Verification object': 'drivers/usb/core/usb3.ko'},
            {'Rule specification': 'linux:mutex'}
        ],
        'tool_attrs': [{'Bug kind': 'unsafe bug:kind1'}],
        'tool': 'CPAchecker',
        'unsafes': ['unsafe7.zip']
    },
    {
        'attrs': [
            {'Verification object': 'drivers/usb/core/usb4.ko'},
            {'Rule specification': 'linux:rule1'}
        ],
        'tool_attrs': [{'Bug kind': 'unsafe bug:kind1'}],
        'tool': 'CPAchecker',
        'unsafes': ['unsafe8.zip']
    },
    {
        'attrs': [
            {'Verification object': 'drivers/usb/core/usb5.ko'},
            {'Rule specification': 'linux:mutex'}
        ],
        'tool_attrs': [{'Bug kind': 'unsafe bug:kind1'}],
        'tool': 'BLAST 2.7.2',
        'unsafes': ['unsafe9.zip', 'unsafe10.zip'],
        'unknown': 'unknown1.zip'
    },
    {
        'attrs': [
            {'Verification object': 'drivers/usb/core/usb6.ko'},
            {'Rule specification': 'linux:mutex'}
        ],
        'tool_attrs': [{'Bug kind': 'unsafe bug:kind1'}],
        'tool': 'BLAST 2.7.2',
        'safe': 'safe.zip'
    }
]

CHUNKS3 = [
    {
        'attrs': [
            {'Verification object': 'drivers/usb/core/usb.ko'},
            {'Rule specification': 'linux:mutex'}
        ],
        'tool_attrs': [{'Bug kind': 'unsafe bug:kind1'}],
        'tool': 'BLAST 2.7.2',
        'unsafes': ['unsafe_check.zip']
    }
]

ARCHIVE_PATH = os.path.join(settings.BASE_DIR, 'reports', 'test_files')


def resources():
    return {
        'CPU time': random.randint(100, 10000),
        'memory size': random.randint(10**7, 10**9),
        'wall time': random.randint(100, 10000)
    }


class TestReports(KleverTestCase):
    def setUp(self):
        super(TestReports, self).setUp()
        self.service_client = Client()
        User.objects.create_superuser('superuser', '', 'top_secret')
        populate_users(
            admin={'username': 'superuser'},
            manager={'username': 'manager', 'password': '12345'},
            service={'username': 'service', 'password': 'service'}
        )
        self.client.post(reverse('users:login'), {'username': 'superuser', 'password': 'top_secret'})
        self.client.post(reverse('population'))
        self.client.get(reverse('users:logout'))
        self.client.post(reverse('users:login'), {'username': 'manager', 'password': '12345'})

    def test_reports(self):
        self.ids_in_use = []
        self.job = Job.objects.order_by('parent').first()
        if self.job is None:
            self.fail('Jobs are not populated')

        # Run decision
        run_conf = json.dumps([
            ["HIGH", "0", "rule specifications"], ["1", "2.0", "2.0"], [1, 1, 100, '', 15, None],
            [
                "INFO", "%(asctime)s (%(filename)s:%(lineno)03d) %(name)s %(levelname)5s> %(message)s",
                "NOTSET", "%(name)s %(levelname)5s> %(message)s"
            ],
            [False, True, True, False, True, False, '0']
        ])
        self.client.post('/jobs/ajax/run_decision/', {'job_id': self.job.pk, 'data': run_conf})

        # Service sign in and check session parameters
        response = self.service_client.post('/users/service_signin/', {
            'username': 'service', 'password': 'service',
            'job identifier': self.job.identifier,
            'scheduler': SCHEDULER_TYPE[0][1]
        })
        self.assertEqual(response.status_code, 200)
        self.assertEqual(response['Content-Type'], 'text/html; charset=utf-8')
        self.assertEqual(self.service_client.session.get('scheduler'), SCHEDULER_TYPE[0][0])
        self.assertEqual(self.service_client.session.get('job id'), self.job.pk)

        self.__decide_job()
        main_report = ReportComponent.objects.get(parent=None, root__job_id=self.job.pk)

        response = self.client.get(reverse('reports:component', args=[self.job.pk, main_report.pk]))
        self.assertEqual(response.status_code, 200)

        response = self.client.get(reverse('reports:unsafes', args=[main_report.pk]))
        if ReportUnsafe.objects.count() == 1:
            self.assertRedirects(response, reverse('reports:unsafe', args=[ReportUnsafe.objects.first().id]))
        else:
            self.assertEqual(response.status_code, 200)
        response = self.client.get(reverse('reports:safes', args=[main_report.pk]))
        if ReportSafe.objects.count() == 1:
            self.assertRedirects(response, reverse('reports:safe', args=[ReportSafe.objects.first().id]))
        else:
            self.assertEqual(response.status_code, 200)
        response = self.client.get(reverse('reports:unknowns', args=[main_report.pk]))
        if ReportUnknown.objects.count() == 1:
            self.assertRedirects(response, reverse('reports:unknown', args=[ReportUnknown.objects.first().id]))
        else:
            self.assertEqual(response.status_code, 200)

        for report in ReportComponent.objects.filter(~Q(parent=None) & Q(root__job_id=self.job.pk)):
            response = self.client.get(reverse('reports:component', args=[self.job.pk, report.pk]))
            self.assertEqual(response.status_code, 200)
            # TODO: update archives so that all unsafes can be shown without errors and uncomment it
            # response = self.client.get(reverse('reports:unsafes', args=[report.pk]))
            # leaves = ReportComponentLeaf.objects.exclude(unsafe=None).filter(report=report)
            # if leaves.count() == 1:
            #     self.assertRedirects(response, reverse('reports:unsafe', args=[leaves.first().unsafe_id]))
            # else:
            #     self.assertEqual(response.status_code, 200)
            response = self.client.get(reverse('reports:safes', args=[report.pk]))
            leaves = ReportComponentLeaf.objects.exclude(safe=None).filter(report=report)
            if leaves.count() == 1:
                self.assertRedirects(response, reverse('reports:safe', args=[leaves.first().safe_id]))
            else:
                self.assertEqual(response.status_code, 200)
            response = self.client.get(reverse('reports:unknowns', args=[report.pk]))
            leaves = ReportComponentLeaf.objects.exclude(unknown=None).filter(report=report)
            if leaves.count() == 1:
                self.assertRedirects(response, reverse('reports:unknown', args=[leaves.first().unknown_id]))
            else:
                self.assertEqual(response.status_code, 200)
            response = self.client.get(
                '%s?component=%s' % (reverse('reports:unknowns', args=[report.pk]), report.component_id)
            )
            leaves = ReportComponentLeaf.objects.exclude(unknown=None)\
                .filter(report=report, unknown__component_id=report.component_id)
            if leaves.count() == 1:
                self.assertRedirects(response, reverse('reports:unknown', args=[leaves.first().unknown_id]))
            else:
                self.assertEqual(response.status_code, 200)
        for report in ReportUnknown.objects.all():
            response = self.client.get(reverse('reports:unknown', args=[report.pk]))
            self.assertEqual(response.status_code, 200)
        # TODO: update archives so that all unsafes can be shown without errors and uncomment it
        # for report in ReportUnsafe.objects.all():
        #     response = self.client.get(reverse('reports:unsafe', args=[report.pk]))
        #     self.assertEqual(response.status_code, 200)
        #     response = self.client.get(reverse('reports:etv', args=[report.pk]))
        #     self.assertEqual(response.status_code, 200)
        for report in ReportSafe.objects.all():
            response = self.client.get(reverse('reports:safe', args=[report.pk]))
            self.assertEqual(response.status_code, 200)
        response = self.client.get(reverse('reports:download_files', args=[main_report.pk]))
        self.assertEqual(response.status_code, 200)
        self.assertEqual(response['Content-Type'], 'application/zip')

        # TODO: test get_source(); we can get source code file name by downloading raw error trace json
        # But firstly we need to aupdate unsafe archives
        # unsafe = ReportUnsafe.objects.all()[0]
        # ArchiveFileContent(unsafe, source_name).content
        # response = self.client.post('/reports/ajax/get_source/', {
        #     'report_id': unsafe.pk, 'file_name': afc._name
        # })
        # self.assertEqual(response.status_code, 200)
        # self.assertEqual(response['Content-Type'], 'application/json')
        # self.assertNotIn('error', json.loads(str(response.content, encoding='utf8')))

        response = self.client.post('/reports/logcontent/%s/' % main_report.pk)
        self.assertEqual(response.status_code, 200)
        self.assertEqual(response['Content-Type'], 'text/html; charset=utf-8')

        response = self.client.post(reverse('reports:log', args=[main_report.pk]))
        self.assertEqual(response.status_code, 200)
        self.assertEqual(response['Content-Type'], 'text/plain')

        # Collapse job
        response = self.client.post('/jobs/ajax/collapse_reports/', {'job_id': self.job.pk})
        self.assertEqual(response.status_code, 200)
        self.assertEqual(response['Content-Type'], 'application/json')
        self.assertNotIn('error', json.loads(str(response.content, encoding='utf8')))

        self.assertEqual(len(ReportSafe.objects.filter(root__job=self.job)), 1)
        self.assertEqual(
            len(ReportComponent.objects.filter(Q(root__job=self.job) & ~Q(parent__parent=None) & ~Q(parent=None))), 0
        )

        run_conf = json.dumps([
            ["HIGH", "0", "rule specifications"], ["1", "2.0", "2.0"], [1, 1, 100, '', 15, None],
            [
                "INFO", "%(asctime)s (%(filename)s:%(lineno)03d) %(name)s %(levelname)5s> %(message)s",
                "NOTSET", "%(name)s %(levelname)5s> %(message)s"
            ],
            [False, True, True, False, True, False, '1']
        ])
        self.client.post('/jobs/ajax/run_decision/', {'job_id': self.job.pk, 'data': run_conf})
        DecideJobs('service', 'service', CHUNKS1)
        self.assertEqual(len(ReportSafe.objects.filter(root__job=self.job)), 1)
        self.assertEqual(
            len(ReportComponent.objects.filter(Q(root__job=self.job) & ~Q(parent__parent=None) & ~Q(parent=None))), 0
        )

    def test_comparison(self):
        try:
            # Exclude jobs "Validation on commits" due to they need additional attribute for comparison: "Commit"
            job1 = Job.objects.filter(~Q(parent=None) & ~Q(type=JOB_CLASSES[1][0]))[0]
        except IndexError:
            job1 = Job.objects.filter(~Q(type=JOB_CLASSES[1][0]))[0]

        response = self.client.post('/jobs/ajax/savejob/', {
            'title': 'New job title',
            'description': 'Description of new job',
            'global_role': JOB_ROLES[0][0],
            'user_roles': '[]',
            'parent_identifier': job1.identifier,
            'file_data': '[]'
        })
        job2 = Job.objects.get(pk=int(json.loads(str(response.content, encoding='utf8'))['job_id']))
        self.client.post('/jobs/ajax/fast_run_decision/', {'job_id': job1.pk})
        DecideJobs('service', 'service', CHUNKS1)
        self.client.post('/jobs/ajax/fast_run_decision/', {'job_id': job2.pk})
        DecideJobs('service', 'service', CHUNKS2)
        response = self.client.post('/reports/ajax/fill_compare_cache/', {'job1': job1.pk, 'job2': job2.pk})
        self.assertEqual(response.status_code, 200)
        self.assertEqual(response['Content-Type'], 'application/json')
        self.assertNotIn('error', json.loads(str(response.content, encoding='utf8')))
        try:
            comparison = CompareJobsInfo.objects.get(
                user__username='manager', root1__job_id=job1.pk, root2__job_id=job2.pk
            )
        except ObjectDoesNotExist:
            self.fail('Comparsion cache is empty')

        # 6 modules (1 module veridfied by 2 rules)
        self.assertEqual(len(CompareJobsCache.objects.filter(info=comparison)), 7)

        response = self.client.get(reverse('reports:comparison', args=[job1.pk, job2.pk]))
        self.assertEqual(response.status_code, 200)

        response = self.client.post('/reports/ajax/get_compare_jobs_data/', {
            'info_id': comparison.pk, 'verdict': '%s_%s' % (COMPARE_VERDICT[0][0], COMPARE_VERDICT[0][0])
        })
        self.assertEqual(response.status_code, 200)
        self.assertEqual(response['Content-Type'], 'text/html; charset=utf-8')

        response = self.client.get(reverse('jobs:comparison', args=[job1.pk, job2.pk]))
        self.assertEqual(response.status_code, 200)
        self.assertEqual(response['Content-Type'], 'text/html; charset=utf-8')

    def __get_report_id(self, name):
        r_id = '/' + name
        while r_id in self.ids_in_use:
            r_id = '/%s%s' % (name, random.randint(1, 100))
        self.ids_in_use.append(r_id)
        return r_id

    def __upload_start_report(self, name, parent, attrs=None):
        r_id = self.__get_report_id(name)
        report = {'id': r_id, 'type': 'start', 'parent id': parent, 'name': name}
        if attrs is not None:
            report['attrs'] = attrs
        response = self.service_client.post('/reports/upload/', {'report': json.dumps(report)})
        self.assertEqual(response.status_code, 200)
        self.assertEqual(response['Content-Type'], 'application/json')
        self.assertNotIn('error', json.loads(str(response.content, encoding='utf8')))
        self.assertEqual(len(ReportComponent.objects.filter(
            root__job_id=self.job.pk,
            identifier=self.job.identifier + r_id,
            parent__identifier=self.job.identifier + parent,
            component__name=name,
            finish_date=None
        )), 1)
        return r_id

    def __upload_finish_report(self, r_id):
        with open(os.path.join(ARCHIVE_PATH, 'report.zip'), mode='rb') as fp:
            response = self.service_client.post('/reports/upload/', {
                'report': json.dumps({
                    'id': r_id, 'type': 'finish', 'resources': resources(),
                    'log': 'log.txt', 'desc': 'It does not matter'
                }), 'report files archive': fp
            })
        self.assertEqual(response.status_code, 200)
        self.assertEqual(response['Content-Type'], 'application/json')
        self.assertNotIn('error', json.loads(str(response.content, encoding='utf8')))
        self.assertIsNotNone(ReportComponent.objects.get(identifier=self.job.identifier + r_id).finish_date)

    def __upload_attrs_report(self, r_id, attrs):
        response = self.service_client.post('/reports/upload/', {
            'report': json.dumps({'id': r_id, 'type': 'attrs', 'attrs': attrs})
        })
        self.assertEqual(response.status_code, 200)
        self.assertEqual(response['Content-Type'], 'application/json')
        self.assertNotIn('error', json.loads(str(response.content, encoding='utf8')))

    def __upload_data_report(self, r_id, data=None):
        if data is None:
            data = {"newdata": str(random.randint(0, 100))}

        response = self.service_client.post('/reports/upload/', {
            'report': json.dumps({'id': r_id, 'type': 'data', 'data': data})
        })
        self.assertEqual(response.status_code, 200)
        self.assertEqual(response['Content-Type'], 'application/json')
        self.assertNotIn('error', json.loads(str(response.content, encoding='utf8')))

    def __upload_verification_report(self, name, parent, attrs=None):
        r_id = self.__get_report_id(name)
        report = {
            'id': r_id, 'type': 'verification', 'parent id': parent, 'name': name,
            'resources': resources(), 'data': {'description': str(r_id)}, 'log': 'log.txt'
        }
        if isinstance(attrs, list):
            report['attrs'] = attrs

        with open(os.path.join(ARCHIVE_PATH, 'report.zip'), mode='rb') as fp:
            response = self.service_client.post('/reports/upload/', {
                'report': json.dumps(report), 'report files archive': fp
            })
        self.assertEqual(response.status_code, 200)
        self.assertEqual(response['Content-Type'], 'application/json')
        self.assertNotIn('error', json.loads(str(response.content, encoding='utf8')))
        self.assertEqual(len(ReportComponent.objects.filter(Q(
            root__job_id=self.job.pk, identifier=self.job.identifier + r_id,
            parent__identifier=self.job.identifier + parent, component__name=name, finish_date=None
        ))), 1)
        return r_id

    def __upload_finish_verification_report(self, r_id):
        response = self.service_client.post('/reports/upload/', {
            'report': json.dumps({'id': r_id, 'type': 'verification finish'})
        })
        self.assertEqual(response.status_code, 200)
        self.assertEqual(response['Content-Type'], 'application/json')
        self.assertNotIn('error', json.loads(str(response.content, encoding='utf8')))
        self.assertEqual(len(ReportComponent.objects.filter(
            Q(root__job_id=self.job.pk, identifier=self.job.identifier + r_id) & ~Q(finish_date=None)
        )), 1)

    def __upload_unknown_report(self, parent, archive):
        r_id = self.__get_report_id('unknown')
        report = {'id': r_id, 'type': 'unknown', 'parent id': parent, 'problem desc': 'problem description.txt'}
        with open(os.path.join(ARCHIVE_PATH, archive), mode='rb') as fp:
            response = self.service_client.post('/reports/upload/', {
                'report': json.dumps(report), 'report files archive': fp
            })
        self.assertEqual(response.status_code, 200)
        self.assertEqual(response['Content-Type'], 'application/json')
        self.assertNotIn('error', json.loads(str(response.content, encoding='utf8')))
        self.assertEqual(len(ReportUnknown.objects.filter(
            root__job_id=self.job.pk, identifier=self.job.identifier + r_id,
            parent__identifier=self.job.identifier + parent
        )), 1)

    def __upload_safe_report(self, parent, attrs, archive):
        r_id = self.__get_report_id('safe')
        with open(os.path.join(ARCHIVE_PATH, archive), mode='rb') as fp:
            response = self.service_client.post('/reports/upload/', {'report': json.dumps({
                'id': r_id, 'type': 'safe', 'parent id': parent, 'proof': 'proof.txt', 'attrs': attrs
            }), 'report files archive': fp})
        self.assertEqual(response.status_code, 200)
        self.assertEqual(response['Content-Type'], 'application/json')
        self.assertNotIn('error', json.loads(str(response.content, encoding='utf8')))
        self.assertEqual(len(ReportSafe.objects.filter(
            root__job_id=self.job.pk, identifier=self.job.identifier + r_id,
            parent__identifier=self.job.identifier + parent
        )), 1)

    def __upload_unsafe_report(self, parent, attrs, archive):
        r_id = self.__get_report_id('unsafe')
        with open(os.path.join(ARCHIVE_PATH, archive), mode='rb') as fp:
            response = self.service_client.post('/reports/upload/', {'report': json.dumps({
                'id': r_id, 'type': 'unsafe', 'parent id': parent,
                'error trace': 'error trace.json', 'attrs': attrs
            }), 'report files archive': fp})
        self.assertEqual(response.status_code, 200)
        self.assertEqual(response['Content-Type'], 'application/json')
        self.assertNotIn('error', json.loads(str(response.content, encoding='utf8')))
        self.assertEqual(len(ReportUnsafe.objects.filter(
            root__job_id=self.job.pk, identifier=self.job.identifier + r_id,
            parent__identifier=self.job.identifier + parent
        )), 1)

    def __decide_job(self):
        sch_data = {
            'tasks': {'pending': [], 'processing': [], 'error': [], 'finished': [], 'cancelled': []},
            'task errors': {},
            'task descriptions': {},
            'task solutions': {},
            'jobs': {'pending': [], 'processing': [], 'error': [], 'finished': [], 'cancelled': []},
            'job errors': {},
            'job configurations': {}
        }
        response = self.service_client.post('/service/get_jobs_and_tasks/', {
            'jobs and tasks status': json.dumps(sch_data)
        })
        self.assertEqual(response.status_code, 200)
        self.assertEqual(response['Content-Type'], 'application/json')
        res = json.loads(str(response.content, encoding='utf8'))
        self.assertNotIn('error', res)
        self.assertIn('jobs and tasks status', res)
        res_data = json.loads(res['jobs and tasks status'])
        try:
            self.assertIn(self.job.identifier, res_data['jobs']['pending'])
            self.assertIn(self.job.identifier, res_data['job configurations'])
        except KeyError:
            self.fail('Wrong result format')

        response = self.service_client.post('/jobs/decide_job/', {'report': json.dumps({
            'type': 'start', 'id': '/', 'attrs': [{'PSI version': 'stage-2-1k123j13'}], 'comp': COMPUTER
        }), 'job format': FORMAT})
        self.assertIn(response['Content-Type'], {'application/x-zip-compressed', 'application/zip'})
        self.assertEqual(Job.objects.get(pk=self.job.pk).status, JOB_STATUS[2][0])

        core_data1 = None
        core_data2 = None
        if self.job.type == JOB_CLASSES[0][0]:
            core_data1 = {
                'module1': {
                    'ideal verdict': 'safe',
                    'verification status': 'unsafe',
                    'comment': 'This is comment for module1'
                },
                'module2': {
                    'ideal verdict': 'safe',
                    'verification status': 'safe'
                }
            }
            core_data2 = {
                'module3': {
                    'ideal verdict': 'unsafe',
                    'verification status': 'unsafe',
                    'comment': 'This is comment for module3'
                },
                'module4': {
                    'ideal verdict': 'unsafe',
                    'verification status': 'unknown'
                }
            }
        elif self.job.type == JOB_CLASSES[1][0]:
            core_data1 = {
                'module1': {
                    'before fix': {'verification status': 'unsafe', 'comment': 'Comment for module1 before fix'},
                    'after fix': {'verification status': 'unsafe', 'comment': 'Comment for module1 after fix'},
                },
                'module2': {
                    'before fix': {'verification status': 'safe'},
                    'after fix': {'verification status': 'unsafe', 'comment': 'Comment for module2 after fix'},
                }
            }
            core_data2 = {
                'module3': {
                    'before fix': {'verification status': 'unsafe', 'comment': 'Comment for module3 before fix'},
                    'after fix': {'verification status': 'safe'},
                },
                'module4': {
                    'before fix': {'verification status': 'unsafe'}, 'after fix': {'verification status': 'unknown'},
                }
            }

        self.__upload_data_report('/', core_data1)
        self.__upload_data_report('/', core_data2)

        lkbce = self.__upload_start_report('LKBCE', '/')
        self.__upload_attrs_report(lkbce, [LINUX_ATTR])
        self.__upload_finish_report(lkbce)

        lkvog = self.__upload_start_report('LKVOG', '/', [LKVOG_ATTR])
        self.__upload_finish_report(lkvog)

        avtg = self.__upload_start_report('AVTG', '/', [LINUX_ATTR])
        vtg = self.__upload_start_report('VTG', '/', [LINUX_ATTR, LKVOG_ATTR])

        for chunk in CHUNKS1:
            sa = self.__upload_start_report('SA', avtg, chunk['attrs'])
            self.__upload_data_report(sa)
            self.__upload_finish_report(sa)
            if 'fail' in chunk and chunk['fail'] == 'SA':
                self.__upload_unknown_report(sa, chunk['unknown'])
                continue
            emg = self.__upload_start_report('EMG', avtg, chunk['attrs'])
            self.__upload_finish_report(emg)
            if 'fail' in chunk and chunk['fail'] == 'EMG':
                self.__upload_unknown_report(emg, chunk['unknown'])
                continue
            rsg = self.__upload_start_report('RSG', avtg, chunk['attrs'])
            self.__upload_finish_report(rsg)
            if 'fail' in chunk and chunk['fail'] == 'RSG':
                self.__upload_unknown_report(rsg, chunk['unknown'])
                continue
            abkm = self.__upload_start_report('ABKM', avtg, chunk['attrs'])
            if 'fail' in chunk and chunk['fail'] == 'ABKM':
                self.__upload_finish_report(abkm)
                self.__upload_unknown_report(sa, chunk['unknown'])
                continue
            cnt = 1
            if 'safe' in chunk:
                tool = self.__upload_verification_report(chunk['tool'], abkm, chunk['tool_attrs'])
                self.__upload_safe_report(tool, [], chunk['safe'])
                self.__upload_finish_verification_report(tool)
            elif 'unsafes' in chunk:
                for u_arch in chunk['unsafes']:
                    tool = self.__upload_verification_report(chunk['tool'], abkm, chunk['tool_attrs'])
                    self.__upload_unsafe_report(tool, [{'entry point': 'any_function_%s' % cnt}], u_arch)
                    self.__upload_finish_verification_report(tool)
                    cnt += 1
            if 'unknown' in chunk and 'safe' not in chunk:
                tool = self.__upload_verification_report(chunk['tool'], abkm, chunk['tool_attrs'])
                self.__upload_unknown_report(tool, chunk['unknown'])
                self.__upload_finish_verification_report(tool)
            self.__upload_finish_report(abkm)

        self.__upload_finish_report(avtg)
        self.__upload_finish_report(vtg)
        self.__upload_finish_report('/')

        new_sch_data = sch_data.copy()
        new_sch_data['jobs']['finished'].append(self.job.identifier)
        response = self.service_client.post('/service/get_jobs_and_tasks/', {
            'jobs and tasks status': json.dumps(new_sch_data)
        })
        self.assertEqual(response.status_code, 200)
        self.assertEqual(response['Content-Type'], 'application/json')
        self.assertEqual(Job.objects.get(pk=self.job.pk).status, JOB_STATUS[3][0])


class DecideJobs(object):
    def __init__(self, username, password, reports_data):
        self.service = Client()
        self.username = username
        self.password = password
        self.reports_data = reports_data
        self.ids_in_use = []
        self.__upload_reports()

    def __upload_reports(self):
        scheduler = Client()
        scheduler.post('/users/service_signin/', {
            'username': self.username, 'password': self.password, 'scheduler': SCHEDULER_TYPE[0][1]
        })
        sch_data = {
            'tasks': {'pending': [], 'processing': [], 'error': [], 'finished': [], 'cancelled': []},
            'task errors': {}, 'task descriptions': {}, 'task solutions': {},
            'jobs': {'pending': [], 'processing': [], 'error': [], 'finished': [], 'cancelled': []},
            'job errors': {}, 'job configurations': {}
        }
        response = scheduler.post('/service/get_jobs_and_tasks/', {'jobs and tasks status': json.dumps(sch_data)})
        res_data = json.loads(json.loads(str(response.content, encoding='utf8'))['jobs and tasks status'])

        for job_identifier in res_data['jobs']['pending']:
            self.service.post('/users/service_signin/', {
                'username': self.username, 'password': self.password, 'job identifier': job_identifier
            })
            self.__decide_job(job_identifier)
            self.service.post('/users/service_signout/')
            sch_data['jobs']['finished'].append(job_identifier)
        scheduler.post('/service/get_jobs_and_tasks/', {'jobs and tasks status': json.dumps(sch_data)})
        scheduler.post('/users/service_signout/')

    def __get_report_id(self, name):
        r_id = '/' + name
        while r_id in self.ids_in_use:
            r_id = '/%s%s' % (name, random.randint(1, 100))
        self.ids_in_use.append(r_id)
        return r_id

    def __upload_start_report(self, name, parent, attrs=None):
        r_id = self.__get_report_id(name)
        report = {'id': r_id, 'type': 'start', 'parent id': parent, 'name': name}
        if attrs is not None:
            report['attrs'] = attrs
        self.service.post('/reports/upload/', {'report': json.dumps(report)})
        return r_id

    def __upload_finish_report(self, r_id):
        with open(os.path.join(ARCHIVE_PATH, 'report.zip'), mode='rb') as fp:
            self.service.post('/reports/upload/', {
                'report': json.dumps({
                    'id': r_id, 'type': 'finish', 'resources': resources(),
                    'log': 'log.txt', 'desc': 'It does not matter'
                }), 'report files archive': fp
            })

    def __upload_attrs_report(self, r_id, attrs):
        self.service.post('/reports/upload/', {
            'report': json.dumps({'id': r_id, 'type': 'attrs', 'attrs': attrs})
        })

    def __upload_data_report(self, r_id, data=None):
        if data is None:
            data = {"newdata": str(random.randint(0, 100))}
        self.service.post('/reports/upload/', {
            'report': json.dumps({'id': r_id, 'type': 'data', 'data': data})
        })

<<<<<<< HEAD
    def __upload_verification_report(self, name, parent, attrs, coverage_arch='full_coverage.zip'):
=======
    def __upload_verification_report(self, name, parent, attrs, report_arch='report.zip', coverage='full_coverage.zip'):
>>>>>>> baae92c1
        r_id = self.__get_report_id(name)
        report = {
            'id': r_id, 'type': 'verification', 'parent id': parent, 'name': name, 'resources': resources(),
            'data': {'description': str(r_id)}, 'coverage': 'coverage.json'
        }
        if isinstance(attrs, list):
            report['attrs'] = attrs
<<<<<<< HEAD
        if random.randint(1, 10) > 0:
            with open(os.path.join(ARCHIVE_PATH, coverage_arch), mode='rb') as fp:
                report['coverage'] = 'coverage.json'
                self.service.post('/reports/upload/', {'report': json.dumps(report), 'file': fp})
        else:
            report['log'] = None
            self.service.post('/reports/upload/', {'report': json.dumps(report)})
=======

        with open(os.path.join(ARCHIVE_PATH, coverage), mode='rb') as cfp:
            if random.randint(1, 10) > 4:
                report['log'] = 'log.txt'
                with open(os.path.join(ARCHIVE_PATH, report_arch), mode='rb') as fp:
                    self.service.post('/reports/upload/', {
                        'report': json.dumps(report), 'report files archive': fp, 'coverage files archive': cfp
                    })
            else:
                self.service.post('/reports/upload/', {'report': json.dumps(report), 'coverage files archive': cfp})
>>>>>>> baae92c1
        return r_id

    def __upload_finish_verification_report(self, r_id):
        self.service.post('/reports/upload/', {'report': json.dumps({'id': r_id, 'type': 'verification finish'})})

    def __upload_unknown_report(self, parent, archive, finish_parent=True):
        r_id = self.__get_report_id('unknown')
        report = {'id': r_id, 'type': 'unknown', 'parent id': parent, 'problem desc': 'problem description.txt'}
        with open(os.path.join(ARCHIVE_PATH, archive), mode='rb') as fp:
            self.service.post('/reports/upload/', {'report': json.dumps(report), 'report files archive': fp})
        if finish_parent:
            self.__upload_finish_report(parent)

    def __upload_safe_report(self, parent, attrs, archive):
        r_id = self.__get_report_id('safe')
        with open(os.path.join(ARCHIVE_PATH, archive), mode='rb') as fp:
            self.service.post('/reports/upload/', {'report': json.dumps({
                'id': r_id, 'type': 'safe', 'parent id': parent, 'proof': 'proof.txt', 'attrs': attrs
            }), 'report files archive': fp})

    def __upload_empty_safe_report(self, parent, attrs):
        self.service.post('/reports/upload/', {'report': json.dumps({
            'id': self.__get_report_id('safe'), 'type': 'safe', 'parent id': parent, 'proof': None, 'attrs': attrs
        })})

    def __upload_unsafe_report(self, parent, attrs, archive):
        r_id = self.__get_report_id('unsafe')
        with open(os.path.join(ARCHIVE_PATH, archive), mode='rb') as fp:
            self.service.post('/reports/upload/', {'report': json.dumps({
                'id': r_id, 'type': 'unsafe', 'parent id': parent,
                'error trace': 'error trace.json', 'attrs': attrs
            }), 'report files archive': fp})

    def __decide_job(self, job_identifier):
        self.service.post('/jobs/decide_job/', {'report': json.dumps({
            'type': 'start', 'id': '/', 'attrs': [{'PSI version': 'version-1'}], 'comp': COMPUTER
        }), 'job format': FORMAT})

        core_data = None
        job = Job.objects.get(identifier=job_identifier)
        if job.type == JOB_CLASSES[0][0]:
            core_data = {
                'module1': {
                    'ideal verdict': 'safe',
                    'verification status': 'unsafe',
                    'comment': 'This is comment for module1'
                },
                'module2': {
                    'ideal verdict': 'safe',
                    'verification status': 'safe'
                },
                'module3': {
                    'ideal verdict': 'unsafe',
                    'verification status': 'unsafe',
                    'comment': 'This is comment for module3'
                },
                'module4': {
                    'ideal verdict': 'unsafe',
                    'verification status': 'unknown'
                }
            }
        elif job.type == JOB_CLASSES[1][0]:
            core_data = {
                'module1': {
                    'before fix': {'verdict': 'unsafe', 'comment': 'Comment for module1 before fix'},
                    'after fix': {'verdict': 'unsafe', 'comment': 'Comment for module1 after fix'},
                },
                'module2': {
                    'before fix': {'verdict': 'safe', 'comment': '1'},
                    'after fix': {'verdict': 'unsafe', 'comment': 'Comment for module2 after fix'},
                },
                'module3': {
                    'before fix': {'verdict': 'unsafe', 'comment': 'Comment for module3 before fix'},
                    'after fix': {'verdict': 'safe', 'comment': '1'},
                },
                'module4': {
                    'before fix': {'verdict': 'unsafe', 'comment': '1'},
                    'after fix': {'verdict': 'unknown', 'comment': '1'},
                }
            }

        self.__upload_data_report('/', core_data)

        lkbce = self.__upload_start_report('LKBCE', '/')
        self.__upload_attrs_report(lkbce, [LINUX_ATTR])
        self.__upload_finish_report(lkbce)

        lkvog = self.__upload_start_report('LKVOG', '/', [LKVOG_ATTR])
        self.__upload_finish_report(lkvog)

        avtg = self.__upload_start_report('AVTG', '/', [LINUX_ATTR])
        vtg = self.__upload_start_report('VTG', '/', [LINUX_ATTR, LKVOG_ATTR])

        for chunk in self.reports_data:
            if job.type == JOB_CLASSES[1][0]:
                chunk['attrs'].append({'Commit': 'HEAD'})

            sa = self.__upload_start_report('SA', avtg, chunk['attrs'])
            self.__upload_data_report(sa)
            if 'fail' in chunk and chunk['fail'] == 'SA':
                self.__upload_unknown_report(sa, chunk['unknown'])
                continue
            self.__upload_finish_report(sa)

            emg = self.__upload_start_report('EMG', avtg, chunk['attrs'])
            if 'fail' in chunk and chunk['fail'] == 'EMG':
                self.__upload_unknown_report(emg, chunk['unknown'])
                continue
            self.__upload_finish_report(emg)

            rsg = self.__upload_start_report('RSG', avtg, chunk['attrs'])
            if 'fail' in chunk and chunk['fail'] == 'RSG':
                self.__upload_unknown_report(rsg, chunk['unknown'])
                continue
            self.__upload_finish_report(rsg)

            abkm = self.__upload_start_report('ABKM', avtg, chunk['attrs'])
            if 'fail' in chunk and chunk['fail'] == 'ABKM':
                self.__upload_unknown_report(abkm, chunk['unknown'])
                continue
            cnt = 1
            if 'safe' in chunk:
                tool = self.__upload_verification_report(chunk['tool'], abkm, chunk['tool_attrs'])
                self.__upload_safe_report(tool, [], chunk['safe'])
                self.__upload_finish_verification_report(tool)
                # self.__upload_empty_safe_report(tool, [])
            elif 'unsafes' in chunk:
                for u_arch in chunk['unsafes']:
                    tool = self.__upload_verification_report(
<<<<<<< HEAD
                        chunk['tool'], abkm, chunk['tool_attrs'], 'big_full_coverage.zip'
=======
                        chunk['tool'], abkm, chunk['tool_attrs'], coverage='big_full_coverage.zip'
>>>>>>> baae92c1
                    )
                    self.__upload_unsafe_report(tool, [{'entry point': 'any_function_%s' % cnt}], u_arch)
                    self.__upload_finish_verification_report(tool)
                    cnt += 1
            if 'unknown' in chunk and 'safe' not in chunk:
                tool = self.__upload_verification_report(
<<<<<<< HEAD
                    chunk['tool'], abkm, chunk['tool_attrs'], 'partially_coverage.zip'
=======
                    chunk['tool'], abkm, chunk['tool_attrs'], coverage='partially_coverage.zip'
>>>>>>> baae92c1
                )
                self.__upload_unknown_report(tool, chunk['unknown'], False)
                self.__upload_finish_verification_report(tool)
            self.__upload_finish_report(abkm)

        self.__upload_finish_report(avtg)
        self.__upload_finish_report(vtg)
        self.__upload_finish_report('/')<|MERGE_RESOLUTION|>--- conflicted
+++ resolved
@@ -743,11 +743,7 @@
             'report': json.dumps({'id': r_id, 'type': 'data', 'data': data})
         })
 
-<<<<<<< HEAD
-    def __upload_verification_report(self, name, parent, attrs, coverage_arch='full_coverage.zip'):
-=======
     def __upload_verification_report(self, name, parent, attrs, report_arch='report.zip', coverage='full_coverage.zip'):
->>>>>>> baae92c1
         r_id = self.__get_report_id(name)
         report = {
             'id': r_id, 'type': 'verification', 'parent id': parent, 'name': name, 'resources': resources(),
@@ -755,15 +751,6 @@
         }
         if isinstance(attrs, list):
             report['attrs'] = attrs
-<<<<<<< HEAD
-        if random.randint(1, 10) > 0:
-            with open(os.path.join(ARCHIVE_PATH, coverage_arch), mode='rb') as fp:
-                report['coverage'] = 'coverage.json'
-                self.service.post('/reports/upload/', {'report': json.dumps(report), 'file': fp})
-        else:
-            report['log'] = None
-            self.service.post('/reports/upload/', {'report': json.dumps(report)})
-=======
 
         with open(os.path.join(ARCHIVE_PATH, coverage), mode='rb') as cfp:
             if random.randint(1, 10) > 4:
@@ -774,7 +761,6 @@
                     })
             else:
                 self.service.post('/reports/upload/', {'report': json.dumps(report), 'coverage files archive': cfp})
->>>>>>> baae92c1
         return r_id
 
     def __upload_finish_verification_report(self, r_id):
@@ -904,22 +890,14 @@
             elif 'unsafes' in chunk:
                 for u_arch in chunk['unsafes']:
                     tool = self.__upload_verification_report(
-<<<<<<< HEAD
-                        chunk['tool'], abkm, chunk['tool_attrs'], 'big_full_coverage.zip'
-=======
                         chunk['tool'], abkm, chunk['tool_attrs'], coverage='big_full_coverage.zip'
->>>>>>> baae92c1
                     )
                     self.__upload_unsafe_report(tool, [{'entry point': 'any_function_%s' % cnt}], u_arch)
                     self.__upload_finish_verification_report(tool)
                     cnt += 1
             if 'unknown' in chunk and 'safe' not in chunk:
                 tool = self.__upload_verification_report(
-<<<<<<< HEAD
-                    chunk['tool'], abkm, chunk['tool_attrs'], 'partially_coverage.zip'
-=======
                     chunk['tool'], abkm, chunk['tool_attrs'], coverage='partially_coverage.zip'
->>>>>>> baae92c1
                 )
                 self.__upload_unknown_report(tool, chunk['unknown'], False)
                 self.__upload_finish_verification_report(tool)
