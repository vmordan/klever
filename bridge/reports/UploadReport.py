#
# Copyright (c) 2014-2016 ISPRAS (http://www.ispras.ru)
# Institute for System Programming of the Russian Academy of Sciences
#
# Licensed under the Apache License, Version 2.0 (the "License");
# you may not use this file except in compliance with the License.
# You may obtain a copy of the License at
#
#     http://www.apache.org/licenses/LICENSE-2.0
#
# Unless required by applicable law or agreed to in writing, software
# distributed under the License is distributed on an "AS IS" BASIS,
# WITHOUT WARRANTIES OR CONDITIONS OF ANY KIND, either express or implied.
# See the License for the specific language governing permissions and
# limitations under the License.
#

import json
from io import BytesIO
from django.core.exceptions import ObjectDoesNotExist
from django.db.models import Q
from bridge.vars import REPORT_FILES_ARCHIVE, ATTR_STATISTIC, JOB_WEIGHT, JOB_STATUS
from marks.utils import ConnectReportWithMarks
from service.utils import FinishJobDecision, KleverCoreStartDecision
from reports.utils import AttrData
from reports.models import *
from tools.utils import RecalculateLeaves, RecalculateVerdicts, RecalculateResources


AVTG_TOTAL_NAME = 'total number of abstract verification task descriptions to be generated in ideal'
AVTG_FAIL_NAME = 'faulty generated abstract verification task descriptions'
VTG_FAIL_NAME = 'faulty processed abstract verification task descriptions'
BT_TOTAL_NAME = 'the number of verification tasks prepared for abstract verification task'


class UploadReport:
    def __init__(self, job, data, archive=None):
        self.job = job
        self.archive = archive
        self.data = {}
        self.ordered_attrs = []
        self.error = None
        self.log = ['\n' + '=' * 30]
        try:
            self.__check_data(data)
            self.parent = self.__get_parent()
            self._parents_branch = self.__get_parents_branch()
            self.root = self.__get_root_report()
            self.__upload()
            self.log.append('ATTR ORDER: %s' % self.ordered_attrs)
            with open('REPORTLOG.txt', mode='a', encoding='utf8') as fp:
                for line in self.log:
                    fp.write('\n')
                    fp.write(line)
        except Exception as e:
            logger.exception('Uploading report failed: %s' % str(e), stack_info=True)
            self.__job_failed(str(e))
            self.error = str(e)

    def __job_failed(self, error=None):
        if 'id' in self.data:
            error = 'The error occurred when uploading the report with id "%s": ' % self.data['id'] + str(error)
        FinishJobDecision(self.job, JOB_STATUS[5][0], error)

    def __check_data(self, data):
        if not isinstance(data, dict):
            raise ValueError('report data is not a dictionary')
        if 'type' not in data or 'id' not in data or not isinstance(data['id'], str) or len(data['id']) == 0 \
                or not data['id'].startswith('/'):
            raise ValueError('type and id are required or have wrong format')
        if 'parent id' in data and not isinstance(data['parent id'], str):
            raise ValueError('parent id has wrong format')

        if 'resources' in data:
            if not isinstance(data['resources'], dict) \
                    or any(x not in data['resources'] for x in ['wall time', 'CPU time', 'memory size']):
                raise ValueError('resources have wrong format')

        self.data = {'type': data['type'], 'id': data['id']}
        if 'comp' in data:
            self.__check_comp(data['comp'])
        if 'name' in data and isinstance(data['name'], str) and len(data['name']) > 15:
            raise ValueError('component name is too long (max 15 symbols expected)')
        if 'data' in data and not isinstance(data['data'], dict):
            raise ValueError('report data must be a dictionary object')

        if data['type'] == 'start':
            if data['id'] == '/':
                KleverCoreStartDecision(self.job)
                try:
                    self.data.update({
                        'attrs': data['attrs'],
                        'comp': data['comp'],
                    })
                except KeyError as e:
                    raise ValueError("property '%s' is required." % e)
            else:
                try:
                    self.data.update({
                        'parent id': data['parent id'],
                        'name': data['name']
                    })
                except KeyError as e:
                    raise ValueError("property '%s' is required." % e)
                if 'attrs' in data:
                    self.data['attrs'] = data['attrs']
                if 'comp' in data:
                    self.data['comp'] = data['comp']
        elif data['type'] == 'finish':
            try:
                self.data['resources'] = data['resources']
            except KeyError as e:
                raise ValueError("property '%s' is required." % e)
            if 'data' in data:
                self.data.update({'data': data['data']})
            if 'log' in data:
                self.data['log'] = data['log']
        elif data['type'] == 'attrs':
            try:
                self.data['attrs'] = data['attrs']
            except KeyError as e:
                raise ValueError("property '%s' is required." % e)
        elif data['type'] == 'verification':
            try:
                self.data.update({
                    'parent id': data['parent id'],
                    'attrs': data['attrs'],
                    'name': data['name'],
                    'resources': data['resources']
                })
            except KeyError as e:
                raise ValueError("property '%s' is required." % e)
            if 'data' in data:
                self.data.update({'data': data['data']})
            if 'comp' in data:
                self.data['comp'] = data['comp']
            if 'log' in data:
                self.data['log'] = data['log']
        elif data['type'] == 'verification finish':
            pass
        elif data['type'] == 'safe':
            try:
                self.data.update({
                    'parent id': data['parent id'],
                    'proof': data['proof'],
                    'attrs': data['attrs'],
                })
            except KeyError as e:
                raise ValueError("property '%s' is required." % e)
        elif data['type'] == 'unknown':
            try:
                self.data.update({
                    'parent id': data['parent id'],
                    'problem desc': data['problem desc']
                })
            except KeyError as e:
                raise ValueError("property '%s' is required." % e)
            if 'attrs' in data:
                self.data['attrs'] = data['attrs']
        elif data['type'] == 'unsafe':
            try:
                self.data.update({
                    'parent id': data['parent id'],
                    'error trace': data['error trace'],
                    'attrs': data['attrs'],
                })
            except KeyError as e:
                raise ValueError("property '%s' is required." % e)
        elif data['type'] == 'data':
            try:
                self.data.update({'data': data['data']})
            except KeyError as e:
                raise ValueError("property '%s' is required." % e)
        else:
            raise ValueError("report type is not supported")
        self.log.append('UPLOAD %s report ID="%s", PARENT="%s" with attributes: %s' % (
            self.data['type'], self.data['id'], self.data.get('parent', 'NULL'), self.data.get('attrs', 'NULL')
        ))

    def __check_comp(self, descr):
        self.__is_not_used()
        if not isinstance(descr, list):
            raise ValueError('wrong computer description format')
        for d in descr:
            if not isinstance(d, dict) or len(d) != 1:
                raise ValueError('wrong computer description format')
            if not isinstance(d[next(iter(d))], str) and not isinstance(d[next(iter(d))], int):
                raise ValueError('wrong computer description format')

    def __get_root_report(self):
        try:
            return ReportRoot.objects.get(job=self.job)
        except ObjectDoesNotExist:
            raise ValueError("the job is corrupted: can't find report root")

    def __get_parent(self):
        if 'parent id' in self.data:
            try:
                return ReportComponent.objects.get(
                    root=self.job.reportroot,
                    identifier=self.job.identifier + self.data['parent id']
                )
            except ObjectDoesNotExist:
                raise ValueError('report parent was not found')
        elif self.data['id'] == '/':
            return None
        else:
            try:
                curr_report = ReportComponent.objects.get(identifier=self.job.identifier + self.data['id'])
                return ReportComponent.objects.get(id=curr_report.parent_id)
            except ObjectDoesNotExist:
                raise ValueError('report parent was not found')

    def __get_parents_branch(self):
        branch = []
        parent = self.parent
        while parent is not None:
            branch.insert(0, parent)
            if parent.parent_id is not None:
                parent = ReportComponent.objects.get(id=parent.parent_id)
            else:
                parent = None
        self.log.append('PARENTS: %s' % branch)
        return branch

    def __upload(self):
        actions = {
            'start': self.__create_report_component,
            'finish': self.__finish_report_component,
            'attrs': self.__update_attrs,
            'verification': self.__create_report_component,
            'verification finish': self.__finish_verification_report,
            'unsafe': self.__create_report_unsafe,
            'safe': self.__create_report_safe,
            'unknown': self.__create_report_unknown,
            'data': self.__update_report_data
        }
        identifier = self.job.identifier + self.data['id']
        actions[self.data['type']](identifier)
        if len(self.ordered_attrs) != len(set(self.ordered_attrs)):
            raise ValueError("attributes were redefined")

    def __create_report_component(self, identifier):
        try:
            ReportComponent.objects.get(identifier=identifier)
            raise ValueError('the report with specified identifier already exists')
        except ObjectDoesNotExist:
            report = ReportComponent(
                identifier=identifier, parent=self.parent, root=self.root, start_date=now(),
                component=Component.objects.get_or_create(name=self.data['name'] if 'name' in self.data else 'Core')[0]
            )
            if 'data' in self.data:
                if self.job.weight == JOB_WEIGHT[0][0] \
                        or self.job.weight != JOB_WEIGHT[0][0] and self.data['id'] == '/':
                    report.new_data('report-data.json', BytesIO(json.dumps(
                        self.data['data'], ensure_ascii=False, sort_keys=True, indent=4
                    ).encode('utf8')))

        if 'comp' in self.data:
            report.computer = Computer.objects.get_or_create(
                description=json.dumps(self.data['comp'], ensure_ascii=False, sort_keys=True, indent=4)
            )[0]
        else:
            report.computer = self.parent.computer

        if 'resources' in self.data:
            report.cpu_time = int(self.data['resources']['CPU time'])
            report.memory = int(self.data['resources']['memory size'])
            report.wall_time = int(self.data['resources']['wall time'])

        if self.archive is not None and \
                (self.job.weight == JOB_WEIGHT[0][0] or self.data['type'] == 'verification' or self.data['id'] == '/'):
            report.new_archive(REPORT_FILES_ARCHIVE, self.archive)
            report.log = self.data.get('log')

        report.save()

        if 'attrs' in self.data:
            self.ordered_attrs = self.__save_attrs(report.id, self.data['attrs'])

        if 'resources' in self.data:
            if self.job.weight == JOB_WEIGHT[0][0]:
                self.__update_parent_resources(report)
            else:
                self.__update_light_resources(report)

    def __update_attrs(self, identifier):
        try:
            report = ReportComponent.objects.get(identifier=identifier)
            self.ordered_attrs = self.__save_attrs(report.id, self.data['attrs'])
        except ObjectDoesNotExist:
            raise ValueError('updated report does not exist')

    def __update_report_data(self, identifier):
        try:
            report = ReportComponent.objects.get(identifier=identifier)
        except ObjectDoesNotExist:
            raise ValueError('updated report does not exist')

        report_data = self.data['data']
        if report.component == 'AVTG':
            if AVTG_FAIL_NAME not in report_data and AVTG_TOTAL_NAME not in report_data:
                self.__update_dict_data(report, report_data)
            else:
                tasks_nums = TasksNumbers.objects.get_or_create(root=self.root)[0]
                if AVTG_TOTAL_NAME in report_data:
                    tasks_nums.avtg_total = int(report_data[AVTG_TOTAL_NAME])
                if AVTG_FAIL_NAME in report_data:
                    tasks_nums.avtg_fail = int(report_data[AVTG_FAIL_NAME])
                tasks_nums.save()
                self.__save_total_tasks_number(tasks_nums)
        elif report.component == 'VTG':
            if VTG_FAIL_NAME in report_data:
                tasks_nums = TasksNumbers.objects.get_or_create(root=self.root)[0]
                tasks_nums.vtg_fail = int(report_data[VTG_FAIL_NAME])
                tasks_nums.save()
                self.__save_total_tasks_number(tasks_nums)
            else:
                self.__update_dict_data(report, report_data)
        elif report.component in {'SBT', 'MBT'}:
            if BT_TOTAL_NAME in report_data:
                tasks_nums = TasksNumbers.objects.get_or_create(root=self.root)[0]
                tasks_nums.bt_total += int(report_data[BT_TOTAL_NAME])
                tasks_nums.bt_num += 1
                tasks_nums.save()
                self.__save_total_tasks_number(tasks_nums)
            else:
                self.__update_dict_data(report, report_data)
        else:
            self.__update_dict_data(report, report_data)

    def __update_dict_data(self, report, new_data):
        if self.job.weight != JOB_WEIGHT[0][0] and self.data['id'] != '/':
            report.save()
            return
        if not isinstance(new_data, dict):
            raise ValueError("report's data must be dictionary")
        if report.data:
            with report.data as fp:
                old_data = json.loads(fp.read().decode('utf8'))
                old_data.update(new_data)
                new_data = old_data
            report.data.storage.delete(report.data.path)
        report.new_data('report-data.json', BytesIO(json.dumps(new_data, indent=2).encode('utf8')), True)

    def __finish_report_component(self, identifier):
        try:
            report = ReportComponent.objects.get(identifier=identifier)
        except ObjectDoesNotExist:
            raise ValueError('updated report does not exist')
        if report.finish_date is not None:
            raise ValueError('trying to finish the finished component')

        report.cpu_time = int(self.data['resources']['CPU time'])
        report.memory = int(self.data['resources']['memory size'])
        report.wall_time = int(self.data['resources']['wall time'])

        if self.archive is not None:
            if self.data['id'] == '/' or self.job.weight == JOB_WEIGHT[0][0]:
                report.new_archive(REPORT_FILES_ARCHIVE, self.archive)
                report.log = self.data.get('log')

        report.finish_date = now()
        if 'data' in self.data and (self.job.weight == JOB_WEIGHT[0][0] or self.data['id'] == '/'):
            # Report is saved after the data is updated
            self.__update_dict_data(report, self.data['data'])
        else:
            report.save()

        if 'attrs' in self.data:
            self.ordered_attrs = self.__save_attrs(report.id, self.data['attrs'])
        if self.job.weight != JOB_WEIGHT[0][0]:
            self.__update_light_resources(report)
        else:
            self.__update_parent_resources(report)

<<<<<<< HEAD
        if self.data['id'] == '/':
            KleverCoreFinishDecision(self.job)
            if self.job.weight != JOB_WEIGHT[0][0]:
                self.__collapse_reports()
        elif self.job.weight != JOB_WEIGHT[0][0] and ReportComponent.objects.filter(parent=report).count() == 0:
            self.log.append('DELETING...')
=======
        if self.job.weight != JOB_WEIGHT[0][0] and report.parent is not None \
                and ReportComponent.objects.filter(parent=report).count() == 0:
>>>>>>> de537909
            report.delete()

    def __finish_verification_report(self, identifier):
        try:
            report = ReportComponent.objects.get(identifier=identifier)
        except ObjectDoesNotExist:
            raise ValueError('verification report does not exist')

        # I hope that verification reports can't have component reports as its children
<<<<<<< HEAD
        if Report.objects.filter(parent=report).count() == 0:
            self.log.append('DELETING...')
            report.delete()
        else:
            report.parent = ReportComponent.objects.get(parent=None, root=self.root)
            self.log.append('NEW PARENT: Core report')
=======
        if self.job.weight != JOB_WEIGHT[0][0] and Report.objects.filter(parent=report).count() == 0:
            report.delete()
        else:
            if self.job.weight != JOB_WEIGHT[0][0]:
                report.parent = ReportComponent.objects.get(parent=None, root=self.root)
            report.finish_date = now()
>>>>>>> de537909
            report.save()

    def __create_report_unknown(self, identifier):
        if self.job.weight != JOB_WEIGHT[0][0]:
            self.__create_light_unknown_report(identifier)
            return
        try:
            ReportUnknown.objects.get(identifier=identifier)
            raise ValueError('the report with specified identifier already exists')
        except ObjectDoesNotExist:
            if self.archive is None:
                raise ValueError('unknown report must contain archive with problem description')
        report = ReportUnknown(
            identifier=identifier, parent=self.parent, root=self.root,
            component=self.parent.component, problem_description=self.data['problem desc']
        )
        report.new_archive(REPORT_FILES_ARCHIVE, self.archive)
        report.save()

        self.__collect_attrs(report)
        if 'attrs' in self.data:
            self.ordered_attrs += self.__save_attrs(report.id, self.data['attrs'])
        report_attrs = self.__get_attrs(report)

        for p in self._parents_branch:
            verdict = Verdict.objects.get_or_create(report=p)[0]
            verdict.unknown += 1
            verdict.save()

            for ra in report_attrs:
                attr_stat = AttrStatistic.objects.get_or_create(report=p, name_id=ra[0], attr_id=ra[1])[0]
                attr_stat.unknowns += 1
                attr_stat.save()

            comp_unknown = ComponentUnknown.objects.get_or_create(report=p, component=report.component)[0]
            comp_unknown.number += 1
            comp_unknown.save()

            ReportComponentLeaf.objects.create(report=p, unknown=report)
        ConnectReportWithMarks(report)

    def __create_light_unknown_report(self, identifier):
        try:
            ReportUnknown.objects.get(identifier=identifier)
            raise ValueError('the report with specified identifier already exists')
        except ObjectDoesNotExist:
            if self.archive is None:
                raise ValueError('unknown report must contain archive with problem description')
        report = ReportUnknown(
            identifier=identifier, parent=self.parent, root=self.root,
            component=self.parent.component, problem_description=self.data['problem desc']
        )
        report.new_archive(REPORT_FILES_ARCHIVE, self.archive)
        report.save()

        self.__collect_attrs(report)
        if 'attrs' in self.data:
            self.ordered_attrs += self.__save_attrs(report.id, self.data['attrs'])
        report_attrs = self.__get_attrs(report)

        report.parent = ReportComponent.objects.get(parent=None, root=self.root)
        report.save()

        verdict = Verdict.objects.get_or_create(report=report.parent)[0]
        verdict.unknown += 1
        verdict.save()

        for ra in report_attrs:
            attr_stat = AttrStatistic.objects.get_or_create(report=report.parent, name_id=ra[0], attr_id=ra[1])[0]
            attr_stat.unknowns += 1
            attr_stat.save()

        comp_unknown = ComponentUnknown.objects.get_or_create(report=report.parent, component=report.component)[0]
        comp_unknown.number += 1
        comp_unknown.save()
        ReportComponentLeaf.objects.create(report=report.parent, unknown=report)
        ConnectReportWithMarks(report)

    def __create_report_safe(self, identifier):
        if self.job.weight == JOB_WEIGHT[1][0]:
            self.__create_medium_safe_report(identifier)
            return
        elif self.job.weight == JOB_WEIGHT[2][0]:
            self.__create_light_safe_report(identifier)
            return
        try:
            ReportSafe.objects.get(identifier=identifier)
            raise ValueError('the report with specified identifier already exists')
        except ObjectDoesNotExist:
            if self.parent.cpu_time is None:
                raise ValueError('safe parent need to be verification report and must have cpu_time')
            report = ReportSafe(
                identifier=identifier, parent=self.parent, root=self.root, verifier_time=self.parent.cpu_time
            )
        if self.archive is not None:
            report.new_archive(REPORT_FILES_ARCHIVE, self.archive)
            report.proof = self.data['proof']
        report.save()

        self.root.safes += 1
        self.root.save()

        self.__collect_attrs(report)
        self.ordered_attrs += self.__save_attrs(report.id, self.data['attrs'])
        report_attrs = self.__get_attrs(report)

        for p in self._parents_branch:
            verdict = Verdict.objects.get_or_create(report=p)[0]
            verdict.safe += 1
            verdict.safe_unassociated += 1
            verdict.save()

            for ra in report_attrs:
                attr_stat = AttrStatistic.objects.get_or_create(report=p, name_id=ra[0], attr_id=ra[1])[0]
                attr_stat.safes += 1
                attr_stat.save()

            ReportComponentLeaf.objects.create(report=p, safe=report)
        ConnectReportWithMarks(report)

    def __create_medium_safe_report(self, identifier):
        try:
            ReportSafe.objects.get(identifier=identifier)
            raise ValueError('the report with specified identifier already exists')
        except ObjectDoesNotExist:
            if self.parent.cpu_time is None:
                raise ValueError('safe parent need to be verification report and must have cpu_time')
            report = ReportSafe.objects.create(
                identifier=identifier, parent=self.parent, root=self.root, verifier_time=self.parent.cpu_time
            )
        if self.archive is not None:
            report.new_archive(REPORT_FILES_ARCHIVE, self.archive)
            report.proof = self.data['proof']
        report.save()

        self.root.safes += 1
        self.root.save()

        self.__collect_attrs(report)
        self.ordered_attrs += self.__save_attrs(report.id, self.data['attrs'])
        report_attrs = self.__get_attrs(report)

        root_report = ReportComponent.objects.get(parent=None, root=self.root)
        if not self.parent.archive:
            self.log.append('PARENT is Core')
            report.parent = root_report
            report.save()
        else:
            self.log.append('PARENT is usual')
            verdict = Verdict.objects.get_or_create(report=self.parent)[0]
            verdict.safe += 1
            verdict.safe_unassociated += 1
            verdict.save()
            ReportComponentLeaf.objects.create(report=self.parent, safe=report)

        verdict = Verdict.objects.get_or_create(report=root_report)[0]
        verdict.safe += 1
        verdict.safe_unassociated += 1
        verdict.save()

        for ra in report_attrs:
            attr_stat = AttrStatistic.objects.get_or_create(report=root_report, name_id=ra[0], attr_id=ra[1])[0]
            attr_stat.safes += 1
            attr_stat.save()

        ReportComponentLeaf.objects.create(report=root_report, safe=report)
        ConnectReportWithMarks(report)

    def __create_light_safe_report(self, identifier):
        report = ReportSafe.objects.create(identifier=identifier, parent=self.parent, root=self.root, verifier_time=0)
        self.root.safes += 1
        self.root.save()
        self.__collect_attrs(report)
        self.ordered_attrs += self.__save_attrs(report.id, self.data['attrs'])
        report_attrs = self.__get_attrs(report)
        root_report = ReportComponent.objects.get(parent=None, root=self.root)
        for ra in report_attrs:
            attr_stat = AttrStatistic.objects.get_or_create(report=root_report, name_id=ra[0], attr_id=ra[1])[0]
            attr_stat.safes += 1
            attr_stat.save()

        report.delete()

    def __create_report_unsafe(self, identifier):
        if self.job.weight != JOB_WEIGHT[0][0]:
            self.__create_medium_unsafe_report(identifier)
            return
        try:
            ReportUnsafe.objects.get(identifier=identifier)
            raise ValueError('the report with specified identifier already exists')
        except ObjectDoesNotExist:
            if self.archive is None:
                raise ValueError('unsafe report must contain archive with error trace and source code files')
        if self.parent.cpu_time is None:
            raise ValueError('unsafe parent need to be verification report and must have cpu_time')
        report = ReportUnsafe(
            identifier=identifier, parent=self.parent, root=self.root,
            error_trace=self.data['error trace'], verifier_time=self.parent.cpu_time
        )
        report.new_archive(REPORT_FILES_ARCHIVE, self.archive, True)

        self.__collect_attrs(report)
        self.ordered_attrs += self.__save_attrs(report.id, self.data['attrs'])
        report_attrs = self.__get_attrs(report)

        for p in self._parents_branch:
            verdict = Verdict.objects.get_or_create(report=p)[0]
            verdict.unsafe += 1
            verdict.unsafe_unassociated += 1
            verdict.save()

            for ra in report_attrs:
                attr_stat = AttrStatistic.objects.get_or_create(report=p, name_id=ra[0], attr_id=ra[1])[0]
                attr_stat.unsafes += 1
                attr_stat.save()

            ReportComponentLeaf.objects.create(report=p, unsafe=report)
        ConnectReportWithMarks(report)

    def __create_medium_unsafe_report(self, identifier):
        try:
            ReportUnsafe.objects.get(identifier=identifier)
            raise ValueError('the report with specified identifier already exists')
        except ObjectDoesNotExist:
            if self.archive is None:
                raise ValueError('unsafe report must contain archive with error trace and source code files')
        if self.parent.cpu_time is None:
            raise ValueError('unsafe parent need to be verification report and must have cpu_time')
        report = ReportUnsafe.objects.create(
            identifier=identifier, parent=self.parent, root=self.root,
            error_trace=self.data['error trace'], verifier_time=self.parent.cpu_time
        )
        report.new_archive(REPORT_FILES_ARCHIVE, self.archive, True)

        # Each verification report must have only one unsafe child
        # In other cases unsafe reports will be without attributes
        self.__collect_attrs(report)
        self.ordered_attrs += self.__save_attrs(report.id, self.data['attrs'])
        report_attrs = self.__get_attrs(report)

        root_report = ReportComponent.objects.get(parent=None, root=self.root)
        if not self.parent.archive:
            self.log.append('PARENT is Core')
            report.parent = root_report
            report.save()
        else:
            self.log.append('PARENT is usual')
            verdict = Verdict.objects.get_or_create(report=self.parent)[0]
            verdict.unsafe += 1
            verdict.unsafe_unassociated += 1
            verdict.save()
            ReportComponentLeaf.objects.create(report=self.parent, unsafe=report)

        verdict = Verdict.objects.get_or_create(report=root_report)[0]
        verdict.unsafe += 1
        verdict.unsafe_unassociated += 1
        verdict.save()

        for ra in report_attrs:
            attr_stat = AttrStatistic.objects.get_or_create(report=root_report, name_id=ra[0], attr_id=ra[1])[0]
            attr_stat.unsafes += 1
            attr_stat.save()

        ReportComponentLeaf.objects.create(report=root_report, unsafe=report)
        ConnectReportWithMarks(report)

    def __collect_attrs(self, report):
        attrs_ids = []
        for p in self._parents_branch:
            for ra in p.attrs.order_by('id').values('attr__name__name', 'attr_id'):
                self.ordered_attrs.append(ra['attr__name__name'])
                attrs_ids.append(ra['attr_id'])
        ReportAttr.objects.bulk_create(list(ReportAttr(attr_id=a_id, report=report) for a_id in attrs_ids))

    def __update_parent_resources(self, report):

        def update_total_resources(rep):
            res_set = rep.resources_cache.filter(~Q(component=None)).values_list('cpu_time', 'wall_time', 'memory')
            if len(res_set) > 0:
                try:
                    total_compres = rep.resources_cache.get(component=None)
                except ObjectDoesNotExist:
                    total_compres = ComponentResource()
                    total_compres.report = rep
                total_compres.cpu_time = sum(list(cr[0] for cr in res_set))
                total_compres.wall_time = sum(list(cr[1] for cr in res_set))
                total_compres.memory = max(list(cr[2] for cr in res_set))
                total_compres.save()

        report.resources_cache.get_or_create(component=report.component, defaults={
            'wall_time': report.wall_time, 'cpu_time': report.cpu_time, 'memory': report.memory
        })
        if ReportComponent.objects.filter(parent_id=report.id).count() > 0:
            update_total_resources(report)

        for p in self._parents_branch:
            try:
                compres = p.resources_cache.get(component=report.component)
            except ObjectDoesNotExist:
                compres = ComponentResource(component=report.component, report=p)
            compres.cpu_time += report.cpu_time
            compres.wall_time += report.wall_time
            compres.memory = max(report.memory, compres.memory)
            compres.save()
            update_total_resources(p)

    def __update_light_resources(self, report):
        comp_res = LightResource.objects.get_or_create(report=self.root, component=report.component)[0]
        comp_res.cpu_time += report.cpu_time
        comp_res.wall_time += report.wall_time
        comp_res.memory = max(report.memory, comp_res.memory)
        comp_res.save()

        total_res = LightResource.objects.get_or_create(report=self.root, component=None)[0]
        total_res.cpu_time += report.cpu_time
        total_res.wall_time += report.wall_time
        total_res.memory = max(report.memory, total_res.memory)
        total_res.save()

    def __collapse_reports(self):
        # TODO: method is not used. Check that everything is already collapsed.
        # Do not collapse if there are unfinished reports.
        if ReportComponent.objects.filter(root=self.root, finish_date=None).count() > 0:
            return
        root_report = ReportComponent.objects.get(parent=None, root=self.root)
        reports_to_save = set()
        for u in ReportUnsafe.objects.filter(root=self.root).exclude(parent_id=root_report.id).values('parent_id'):
            reports_to_save.add(u['parent_id'])
        if self.job.weight != JOB_WEIGHT[2][0]:
            for u in ReportSafe.objects.filter(root=self.root).exclude(parent_id=root_report.id).values('parent_id'):
                reports_to_save.add(u['parent_id'])
        ReportComponent.objects.filter(Q(parent=root_report) & ~Q(id__in=reports_to_save)).delete()

    def __get_attrs(self, report):
        report_attrs = []
        if self.job.type in ATTR_STATISTIC:
            for a in ReportAttr.objects.filter(report=report).values('attr__name__name', 'attr__name_id', 'attr_id'):
                if a['attr__name__name'] in ATTR_STATISTIC[self.job.type]:
                    report_attrs.append((a['attr__name_id'], a['attr_id']))
        return report_attrs

    def __save_total_tasks_number(self, tnums):
        if tnums.bt_num == 0:
            tasks_total = (tnums.avtg_total - tnums.avtg_fail - tnums.vtg_fail)
        else:
            tasks_total = (tnums.avtg_total - tnums.avtg_fail - tnums.vtg_fail) * tnums.bt_total / tnums.bt_num
        if tasks_total < 0:
            tasks_total = 0
        self.root.tasks_total = tasks_total
        self.root.save()

    def __attr_children(self, name, val):
        attr_data = []
        if isinstance(val, list):
            for v in val:
                if isinstance(v, dict):
                    nextname = next(iter(v))
                    for n in self.__attr_children(nextname.replace(':', '_'), v[nextname]):
                        if len(name) == 0:
                            new_id = n[0]
                        else:
                            new_id = "%s:%s" % (name, n[0])
                        attr_data.append((new_id, n[1]))
        elif isinstance(val, str):
            attr_data = [(name, val)]
        return attr_data

    def __save_attrs(self, report_id, attrs):
        if not isinstance(attrs, list):
            return []
        attrdata = AttrData()
        attrorder = []
        for attr, value in self.__attr_children('', attrs):
            attrorder.append(attr)
            attrdata.add(report_id, attr, value)
        attrdata.upload()
        if isinstance(self.parent, ReportComponent) and self.data['type'] in {'start', 'attrs', 'verification'}:
            names = set(x[0] for x in ReportAttr.objects.filter(report_id=report_id).values_list('attr__name_id'))
            for parent in self._parents_branch:
                if parent.attrs.filter(attr__name_id__in=names).count() > 0:
                    raise ValueError("The report has redefined parent's attributes")
        return attrorder

    def __is_not_used(self):
        pass


class CollapseReports(object):
    def __init__(self, job):
        self.job = job
        if self.job.weight == JOB_WEIGHT[0][0]:
            self.__collapse()
            self.job.weight = JOB_WEIGHT[1][0]
        elif self.job.weight == JOB_WEIGHT[1][0]:
            self.__collapse()
            self.job.weight = JOB_WEIGHT[2][0]
        else:
            return
        self.job.save()

    def __collapse(self):
        try:
            root_report = ReportComponent.objects.get(parent=None, root__job=self.job)
        except ObjectDoesNotExist:
            return
        reports_to_save = []
        for u in ReportUnsafe.objects.filter(root__job=self.job):
            parent = ReportComponent.objects.get(id=u.parent_id)
            if parent.parent is None:
                continue
            if parent.archive:
                parent.parent = root_report
                parent.save()
                reports_to_save.append(parent.id)
            else:
                u.parent = root_report
                u.save()
        if self.job.weight == JOB_WEIGHT[0][0]:
            for s in ReportSafe.objects.filter(root__job=self.job):
                parent = ReportComponent.objects.get(id=s.parent_id)
                if parent.parent is None:
                    continue
                if parent.archive:
                    parent.parent = root_report
                    parent.save()
                    reports_to_save.append(parent.id)
                else:
                    s.parent = root_report
                    s.save()
        elif self.job.weight == JOB_WEIGHT[1][0]:
            ReportSafe.objects.filter(root__job=self.job).delete()
        ReportUnknown.objects.filter(root__job=self.job).update(parent=root_report)
        if self.job.weight == JOB_WEIGHT[0][0]:
            self.__fill_resources()
        ReportComponent.objects.filter(Q(parent=root_report) & ~Q(id__in=reports_to_save)).delete()
        AttrStatistic.objects.filter(Q(report__root__job=self.job) & ~Q(report=root_report)).delete()
        RecalculateLeaves([self.job])
        RecalculateVerdicts([self.job])
        RecalculateResources([self.job])

    def __fill_resources(self):
        LightResource.objects.filter(report=self.job.reportroot).delete()
        LightResource.objects.bulk_create(list(LightResource(
            report=self.job.reportroot, component=cres.component,
            cpu_time=cres.cpu_time, wall_time=cres.wall_time, memory=cres.memory
        ) for cres in ComponentResource.objects.filter(report__root__job=self.job, report__parent=None)))<|MERGE_RESOLUTION|>--- conflicted
+++ resolved
@@ -374,41 +374,26 @@
         else:
             self.__update_parent_resources(report)
 
-<<<<<<< HEAD
-        if self.data['id'] == '/':
-            KleverCoreFinishDecision(self.job)
-            if self.job.weight != JOB_WEIGHT[0][0]:
-                self.__collapse_reports()
-        elif self.job.weight != JOB_WEIGHT[0][0] and ReportComponent.objects.filter(parent=report).count() == 0:
-            self.log.append('DELETING...')
-=======
         if self.job.weight != JOB_WEIGHT[0][0] and report.parent is not None \
                 and ReportComponent.objects.filter(parent=report).count() == 0:
->>>>>>> de537909
-            report.delete()
-
-    def __finish_verification_report(self, identifier):
-        try:
-            report = ReportComponent.objects.get(identifier=identifier)
-        except ObjectDoesNotExist:
-            raise ValueError('verification report does not exist')
-
-        # I hope that verification reports can't have component reports as its children
-<<<<<<< HEAD
-        if Report.objects.filter(parent=report).count() == 0:
             self.log.append('DELETING...')
             report.delete()
-        else:
-            report.parent = ReportComponent.objects.get(parent=None, root=self.root)
-            self.log.append('NEW PARENT: Core report')
-=======
+
+    def __finish_verification_report(self, identifier):
+        try:
+            report = ReportComponent.objects.get(identifier=identifier)
+        except ObjectDoesNotExist:
+            raise ValueError('verification report does not exist')
+
+        # I hope that verification reports can't have component reports as its children
         if self.job.weight != JOB_WEIGHT[0][0] and Report.objects.filter(parent=report).count() == 0:
+            self.log.append('DELETING...')
             report.delete()
         else:
             if self.job.weight != JOB_WEIGHT[0][0]:
+                self.log.append('NEW PARENT: Core report')
                 report.parent = ReportComponent.objects.get(parent=None, root=self.root)
             report.finish_date = now()
->>>>>>> de537909
             report.save()
 
     def __create_report_unknown(self, identifier):
