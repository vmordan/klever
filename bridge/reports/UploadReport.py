--- conflicted
+++ resolved
@@ -677,24 +677,6 @@
             compres.save()
             update_total_resources(p)
 
-<<<<<<< HEAD
-=======
-    def __update_light_resources(self, report):
-        ComponentResource.objects.create(report=report, component=report.component,
-                                         cpu_time=report.cpu_time, wall_time=report.wall_time, memory=report.memory)
-        comp_res = LightResource.objects.get_or_create(report=self.root, component=report.component)[0]
-        comp_res.cpu_time += report.cpu_time
-        comp_res.wall_time += report.wall_time
-        comp_res.memory = max(report.memory, comp_res.memory)
-        comp_res.save()
-
-        total_res = LightResource.objects.get_or_create(report=self.root, component=None)[0]
-        total_res.cpu_time += report.cpu_time
-        total_res.wall_time += report.wall_time
-        total_res.memory = max(report.memory, total_res.memory)
-        total_res.save()
-
->>>>>>> 7be2dfbd
     def __save_total_tasks_number(self, tnums):
         if tnums.bt_num == 0:
             tasks_total = (tnums.avtg_total - tnums.avtg_fail - tnums.vtg_fail)
