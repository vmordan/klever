#
# Copyright (c) 2014-2016 ISPRAS (http://www.ispras.ru)
# Institute for System Programming of the Russian Academy of Sciences
#
# Licensed under the Apache License, Version 2.0 (the "License");
# you may not use this file except in compliance with the License.
# You may obtain a copy of the License at
#
#     http://www.apache.org/licenses/LICENSE-2.0
#
# Unless required by applicable law or agreed to in writing, software
# distributed under the License is distributed on an "AS IS" BASIS,
# WITHOUT WARRANTIES OR CONDITIONS OF ANY KIND, either express or implied.
# See the License for the specific language governing permissions and
# limitations under the License.
#

import json
from urllib.parse import unquote
from difflib import unified_diff
from wsgiref.util import FileWrapper

from django.conf import settings
from django.contrib.auth.decorators import login_required
from django.core.exceptions import ObjectDoesNotExist
from django.http import JsonResponse
from django.urls import reverse
from django.utils.decorators import method_decorator
from django.utils.translation import ugettext as _, override
from django.views.generic.base import TemplateView
from django.views.generic.detail import SingleObjectMixin, DetailView

import bridge.CustomViews as Bviews
from tools.profiling import LoggedCallMixin
from bridge.vars import VIEW_TYPES, JOB_STATUS, PRIORITY, JOB_WEIGHT, USER_ROLES
from bridge.utils import logger, file_get_or_create, extract_archive, get_templated_text,\
    BridgeException

from users.models import User
from reports.models import ReportComponent, ReportRoot
from reports.UploadReport import UploadReport, CollapseReports
from reports.comparison import can_compare
from reports.utils import FilesForCompetitionArchive
from service.utils import StartJobDecision, StopDecision, GetJobsProgresses
from users.utils import ViewData

import jobs.utils
from jobs.jobForm import JobForm, role_info, LoadFilesTree, UserRolesForm
import marks.SafeUtils as SafeUtils
from jobs.models import Job, RunHistory, JobHistory, JobFile, FileSystem
from jobs.ViewJobData import ViewJobData
from jobs.JobTableProperties import TableTree
from jobs.Download import UploadJob, JobArchiveGenerator, KleverCoreArchiveGen, JobsArchivesGen,\
    UploadReportsWithoutDecision, JobsTreesGen, UploadTree


@method_decorator(login_required, name='dispatch')
class JobsTree(LoggedCallMixin, TemplateView):
    template_name = 'jobs/tree.html'

    def get_context_data(self, **kwargs):
        return {
            'users': User.objects.all(),
            'statuses': JOB_STATUS, 'weights': JOB_WEIGHT, 'priorities': list(reversed(PRIORITY)),
            'months': jobs.utils.months_choices(), 'years': jobs.utils.years_choices(),
            'TableData': TableTree(self.request.user, ViewData(self.request.user, VIEW_TYPES[1][0], self.request.GET))
        }


@method_decorator(login_required, name='dispatch')
class JobPage(LoggedCallMixin, DetailView):
    model = Job
    template_name = 'jobs/viewJob.html'

    def get_context_data(self, **kwargs):
        context = super().get_context_data(**kwargs)

        job_access = jobs.utils.JobAccess(self.request.user, self.object)
        if not job_access.can_view():
            raise BridgeException(code=400)

        versions = jobs.utils.JobVersionsData(self.object, self.request.user)
        if versions.first_version is not None:
            context['created_by'] = versions.first_version.change_author
        context['last_version'] = versions.last_version
        context['versions'] = versions.versions
        context['parents'] = jobs.utils.get_job_parents(self.request.user, self.object)
        context['children'] = jobs.utils.get_job_children(self.request.user, self.object)
        context['progress'] = GetJobsProgresses(self.request.user, [self.object.id]).data[self.object.id]
        context['reportdata'] = ViewJobData(
            self.request.user,
            ReportComponent.objects.filter(root__job=self.object, parent=None).first(),
            ViewData(self.request.user, VIEW_TYPES[2][0], self.request.GET)
        )

        context['job_access'] = job_access
        context['roles'] = role_info(context['last_version'], self.request.user)
        return context


class DecisionResults(LoggedCallMixin, Bviews.DetailPostView):
    model = Job
    template_name = 'jobs/DecisionResults.html'

    def get_context_data(self, **kwargs):
        return {'reportdata': ViewJobData(
            self.request.user,
            ReportComponent.objects.filter(root__job=self.object, parent=None).first(),
            ViewData(self.request.user, VIEW_TYPES[2][0], self.request.POST)
        )}


class JobProgress(LoggedCallMixin, Bviews.JSONResponseMixin, DetailView):
    model = Job
    template_name = 'jobs/jobProgress.html'

    def get_context_data(self, **kwargs):
        return {'progress': GetJobsProgresses(self.request.user, [self.object.id]).data[self.object.id]}


class JobStatus(LoggedCallMixin, Bviews.JsonDetailPostView):
    model = Job

    def get_context_data(self, **kwargs):
        return {'status': self.object.status}


@method_decorator(login_required, name='dispatch')
class JobsFilesComparison(LoggedCallMixin, TemplateView):
    template_name = 'jobs/comparison.html'

    def get_context_data(self, **kwargs):
        try:
            job1 = Job.objects.get(id=self.kwargs['job1_id'])
            job2 = Job.objects.get(id=self.kwargs['job2_id'])
        except ObjectDoesNotExist:
            raise BridgeException(code=405)
        if not jobs.utils.JobAccess(self.request.user, job1).can_view() \
                or not jobs.utils.JobAccess(self.request.user, job2).can_view():
            raise BridgeException(code=401)
        return {'job1': job1, 'job2': job2, 'data': jobs.utils.CompareFileSet(job1, job2).data}


class RemoveJobsView(LoggedCallMixin, Bviews.JsonView):
    unparallel = [Job]

    def get_context_data(self, **kwargs):
        jobs.utils.remove_jobs_by_id(self.request.user, json.loads(self.request.POST.get('jobs', '[]')))
        return {}


class SaveJobCopyView(LoggedCallMixin, Bviews.JsonDetailPostView):
    model = Job
    unparallel = [Job]

    def get_context_data(self, **kwargs):
        newjob = jobs.utils.save_job_copy(self.request.user, self.object, self.request.POST.get('name'))
        return {'identifier': newjob.identifier, 'id': newjob.id}


class DecisionResultsJson(LoggedCallMixin, Bviews.JsonDetailView):
    model = Job

    def get_context_data(self, **kwargs):
        res = jobs.utils.GetJobDecisionResults(self.object)
        return {'data': json.dumps({
            'name': res.job.name, 'status': res.job.status,
            'start_date': res.start_date.timestamp() if res.start_date else None,
            'finish_date': res.finish_date.timestamp() if res.finish_date else None,
            'verdicts': res.verdicts, 'resources': res.resources,
            'safes': res.safes, 'unsafes': res.unsafes, 'unknowns': res.unknowns
        }, indent=2, sort_keys=True, ensure_ascii=False)}


@method_decorator(login_required, name='dispatch')
class JobFormPage(LoggedCallMixin, DetailView):
    model = Job
    template_name = 'jobs/jobForm.html'

    def get_unparallel(self):
        if self.request.method == 'POST':
            return [Job]
        return []

    def post(self, *args, **kwargs):
        self.is_not_used(*args, **kwargs)
        try:
            return JsonResponse({'job_id': JobForm(self.request.user, self.get_object(),
                                                   self.kwargs['action']).save(self.request.POST).id})
        except BridgeException as e:
            raise BridgeException(str(e), response_type='json')
        except Exception as e:
            logger.exception(e)
            raise BridgeException(response_type='json')

    def get_context_data(self, **kwargs):
        if not jobs.utils.JobAccess(self.request.user, self.object).can_view():
            raise BridgeException(code=400)
        return JobForm(self.request.user, self.object, self.kwargs['action']).get_context()


class GetJobHistoryData(LoggedCallMixin, Bviews.JsonDetailView):
    model = JobHistory

    def get_object(self, queryset=None):
        try:
            obj = self.get_queryset().get(job_id=self.kwargs['job_id'], version=self.kwargs['version'])
        except ObjectDoesNotExist:
            raise BridgeException(_("The job version was not found"))
        if not jobs.utils.JobAccess(self.request.user, obj.job).can_view():
            raise BridgeException(code=400)
        return obj

    def get_context_data(self, **kwargs):
        return {'description': self.object.description}


class GetJobHistoryRoles(LoggedCallMixin, Bviews.JSONResponseMixin, DetailView):
    model = JobHistory
    template_name = 'jobs/userRolesForm.html'

    def get_object(self, queryset=None):
        try:
            obj = self.get_queryset().get(job_id=self.kwargs['job_id'], version=self.kwargs['version'])
        except ObjectDoesNotExist:
            raise BridgeException(_('Job version was not found'))
        if not jobs.utils.JobAccess(self.request.user, obj.job).can_view():
            raise BridgeException(code=400)
        return obj

    def get_context_data(self, **kwargs):
        return UserRolesForm(self.request.user, self.object).get_context()


class GetJobHistoryFiles(LoggedCallMixin, Bviews.JsonView):
    def get_context_data(self, **kwargs):
        opened = 'opened' not in self.request.POST or json.loads(self.request.POST['opened'])
        return LoadFilesTree(self.kwargs['job_id'], self.kwargs['version'], opened).as_json()


@method_decorator(login_required, name='dispatch')
class DownloadJobFileView(LoggedCallMixin, SingleObjectMixin, Bviews.StreamingResponseView):
    model = JobFile
    slug_url_kwarg = 'hash_sum'
    slug_field = 'hash_sum'

    def get_filename(self):
        return unquote(self.request.GET.get('name', 'filename'))

    def get_generator(self):
        self.object = self.get_object()
        self.file_size = len(self.object.file)
        return FileWrapper(self.object.file, 8192)


class UploadJobFileView(LoggedCallMixin, Bviews.JsonView):
    unparallel = [JobFile]

    def get_context_data(self, **kwargs):
        fname = self.request.FILES['file'].name
        if not all(ord(c) < 128 for c in fname):
            title_size = len(fname)
            if title_size > 30:
                fname = fname[(title_size - 30):]
        return {'hashsum': file_get_or_create(self.request.FILES['file'], fname, JobFile, True)[1]}


class GetFileContentView(LoggedCallMixin, Bviews.JsonDetailView):
    model = JobFile
    slug_url_kwarg = 'hashsum'
    slug_field = 'hash_sum'

    def get_context_data(self, **kwargs):
        return {'content': self.object.file.read().decode('utf8')}


class GetFilesDiffView(LoggedCallMixin, Bviews.JsonView):
    def get_context_data(self, **kwargs):
        try:
            f1 = jobs.utils.JobFile.objects.get(hash_sum=self.kwargs['hashsum1'])
            f2 = jobs.utils.JobFile.objects.get(hash_sum=self.kwargs['hashsum2'])
        except ObjectDoesNotExist:
            raise BridgeException(_("The file was not found"))
        with f1.file as fp1, f2.file as fp2:
            lines1 = fp1.read().decode('utf8').split('\n')
            lines2 = fp2.read().decode('utf8').split('\n')
            name1 = self.request.POST.get('name1', 'Old')
            name2 = self.request.POST.get('name2', 'Old')
            return {'content': '\n'.join(list(unified_diff(lines1, lines2, fromfile=name1, tofile=name2)))}


class ReplaceJobFileView(LoggedCallMixin, Bviews.JsonView):
    unparallel = [FileSystem]

    def get_context_data(self, **kwargs):
        jobs.utils.ReplaceJobFile(self.kwargs['job_id'], self.request.POST['name'], self.request.FILES['file'])
        return {}


@method_decorator(login_required, name='dispatch')
class DownloadFilesForCompetition(LoggedCallMixin, SingleObjectMixin, Bviews.StreamingResponsePostView):
    model = Job

    def get_generator(self):
        self.object = self.get_object()
        if not jobs.utils.JobAccess(self.request.user, self.object).can_dfc():
            raise BridgeException(code=400)
        generator = FilesForCompetitionArchive(self.object, json.loads(self.request.POST['filters']))
        self.file_name = generator.name
        return generator


@method_decorator(login_required, name='dispatch')
class DownloadJobView(LoggedCallMixin, SingleObjectMixin, Bviews.StreamingResponseView):
    model = Job

    def get_generator(self):
        self.object = self.get_object()
        if not jobs.utils.JobAccess(self.request.user, self.object).can_download():
            raise BridgeException(code=400)
        generator = JobArchiveGenerator(self.object)
        self.file_name = generator.arcname
        return generator


@method_decorator(login_required, name='dispatch')
class DownloadJobsListView(LoggedCallMixin, Bviews.StreamingResponsePostView):
    def get_generator(self):
        jobs_list = Job.objects.filter(pk__in=json.loads(self.request.POST['job_ids']))
        for job in jobs_list:
            if not jobs.utils.JobAccess(self.request.user, job).can_download():
                raise BridgeException(
                    _("You don't have an access to one of the selected jobs"), back=reverse('jobs:tree'))
        self.file_name = 'KleverJobs.zip'
        return JobsArchivesGen(jobs_list)


@method_decorator(login_required, name='dispatch')
class DownloadJobsTreeView(LoggedCallMixin, Bviews.StreamingResponsePostView):
    def get_generator(self):
        if self.request.user.extended.role != USER_ROLES[2][0]:
            raise BridgeException(_("Only managers can download jobs trees"), back=reverse('jobs:tree'))
        self.file_name = 'KleverJobs.zip'
        return JobsTreesGen(json.loads(self.request.POST['job_ids']))


class UploadJobsView(LoggedCallMixin, Bviews.JsonView):
    unparallel = [Job, 'AttrName']

    def get_context_data(self, **kwargs):
        if not jobs.utils.JobAccess(self.request.user).can_create():
            raise BridgeException(_("You don't have an access to upload jobs"))
        for f in self.request.FILES.getlist('file'):
            try:
                job_dir = extract_archive(f)
            except Exception as e:
                logger.exception(e)
                raise BridgeException(_('Extraction of the archive "%(arcname)s" has failed') % {'arcname': f.name})
            try:
                UploadJob(self.kwargs['parent_id'], self.request.user, job_dir.name)
            except BridgeException as e:
                raise BridgeException(_('Creating the job from archive "%(arcname)s" failed: %(message)s') % {
                    'arcname': f.name, 'message': str(e)
                })
            except Exception as e:
                logger.exception(e)
                raise BridgeException(_('Creating the job from archive "%(arcname)s" failed: %(message)s') % {
                    'arcname': f.name, 'message': _('The job archive is corrupted')
                })
        return {}


class UploadJobsTreeView(LoggedCallMixin, Bviews.JsonView):
    unparallel = [Job, 'AttrName']

    def get_context_data(self, **kwargs):
        if self.request.user.extended.role != USER_ROLES[2][0]:
            raise BridgeException(_("You don't have an access to upload jobs tree"))
        if Job.objects.filter(status__in=[JOB_STATUS[1][0], JOB_STATUS[2][0]]).count() > 0:
            raise BridgeException(_("There are jobs in progress right now, uploading may corrupt it results. "
                                    "Please wait until it will be finished."))

        jobs_dir = extract_archive(self.request.FILES['file'])
        UploadTree(self.request.POST['parent_id'], self.request.user, jobs_dir.name)
        return {}


class RemoveJobVersions(LoggedCallMixin, Bviews.JsonDetailPostView):
    model = Job
    unparallel = ['Job', JobHistory]

    def get_context_data(self, **kwargs):
        if not jobs.utils.JobAccess(self.request.user, self.object).can_edit():
            raise BridgeException(code=400)
        jobs.utils.delete_versions(self.object, json.loads(self.request.POST.get('versions', '[]')))
        return {'message': _('Selected versions were successfully deleted')}


class CompareJobVersionsView(LoggedCallMixin, Bviews.DetailPostView):
    model = Job
    template_name = 'jobs/jobVCmp.html'

    def get_context_data(self, **kwargs):
        versions = [int(self.request.POST['v1']), int(self.request.POST['v2'])]
        job_versions = JobHistory.objects.filter(job=self.object, version__in=versions).order_by('change_date')
        if job_versions.count() != 2:
            raise BridgeException(_('The page is outdated, reload it please'))
        return {'data': jobs.utils.CompareJobVersions(*list(job_versions))}


class CopyJobVersionView(LoggedCallMixin, Bviews.JsonDetailView):
    model = Job
    unparallel = [Job]

    def get_context_data(self, **kwargs):
        if not jobs.utils.JobAccess(self.request.user, self.object).can_edit():
            raise BridgeException(code=400)
        jobs.utils.copy_job_version(self.request.user, self.object)
        return {}


class PrepareDecisionView(LoggedCallMixin, DetailView):
    template_name = 'jobs/startDecision.html'
    model = Job

    def post(self, *args, **kwargs):
        self.is_not_used(*args, **kwargs)
<<<<<<< HEAD
        return self.render_to_response(self.get_context_data(**kwargs))

    def get_context_data(self, **kwargs):
=======
        self.object = self.get_object()
>>>>>>> 9d8fc6ef
        try:
            return self.render_to_response(self.get_context_data(object=self.object))
        except Exception as e:
            logger.exception(e)
            raise BridgeException(back=reverse('jobs:prepare_run', args=[self.object.pk]))

    def get_context_data(self, **kwargs):
        current_conf = settings.DEF_KLEVER_CORE_MODE
        configuration = None

        if self.request.method == 'POST':
            current_conf = self.request.POST.get('conf_name', current_conf)
            if current_conf == 'file_conf':
                if 'file_conf' not in self.request.FILES:
                    raise BridgeException(code=301)
                configuration = jobs.utils.GetConfiguration(
                    file_conf=json.loads(self.request.FILES['file_conf'].read().decode('utf8'))
                ).configuration

        if configuration is None:
            configuration = jobs.utils.GetConfiguration(conf_name=current_conf).configuration

        return {
            'job': self.object, 'current_conf': current_conf,
            'configurations': jobs.utils.get_default_configurations(),
            'data': jobs.utils.StartDecisionData(self.request.user, configuration)
        }


@method_decorator(login_required, name='dispatch')
class DownloadRunConfigurationView(LoggedCallMixin, SingleObjectMixin, Bviews.StreamingResponseView):
    model = RunHistory

    def get_generator(self):
        self.object = self.get_object()
        if not jobs.utils.JobAccess(self.request.user, self.object.job).can_view():
            raise BridgeException(code=400)
        self.file_name = "job-%s.conf" % self.object.job.identifier[:5]
        self.file_size = len(self.object.configuration.file)
        return FileWrapper(self.object.configuration.file, 8192)


class GetDefStartJobValue(LoggedCallMixin, Bviews.JsonView):
    def get_context_data(self, **kwargs):
        name = self.request.POST['name']
        value = self.request.POST['value']

        if name == 'formatter' and value in settings.KLEVER_CORE_LOG_FORMATTERS:
            return {'value': settings.KLEVER_CORE_LOG_FORMATTERS[value]}

        parallelism_names = ['sub_jobs_proc_parallelism', 'build_parallelism',
                             'tasks_gen_parallelism', 'results_processing_parallelism']
        for i in range(len(parallelism_names)):
            if name == parallelism_names[i] and value in settings.KLEVER_CORE_PARALLELISM_PACKS:

                return {'value': get_templated_text(
                    '{% load l10n %}{{ val|localize }}', val=settings.KLEVER_CORE_PARALLELISM_PACKS[value][i]
                )}
        raise BridgeException()


class StartDecision(LoggedCallMixin, Bviews.JsonView):
    unparallel = [Job]

    def get_context_data(self, **kwargs):
        getconf_args = {}

        if self.request.POST['mode'] == 'data':
            getconf_args['user_conf'] = json.loads(self.request.POST['data'])
        elif self.request.POST['mode'] == 'fast':
            getconf_args['conf_name'] = settings.DEF_KLEVER_CORE_MODE
        elif self.request.POST['mode'] == 'lastconf':
            last_run = RunHistory.objects.filter(job_id=self.kwargs['job_id']).order_by('date').last()
            if last_run is None:
                raise BridgeException(_('The job was not decided before'))
            with last_run.configuration.file as fp:
                getconf_args['file_conf'] = json.loads(fp.read().decode('utf8'))

        StartJobDecision(
            self.request.user, self.kwargs['job_id'], jobs.utils.GetConfiguration(**getconf_args).configuration
        )
        return {}


class StopDecisionView(LoggedCallMixin, Bviews.JsonDetailPostView):
    model = Job
    unparallel = [Job]

    def get_context_data(self, **kwargs):
        if not jobs.utils.JobAccess(self.request.user, self.object).can_stop():
            raise BridgeException(_("You don't have an access to stop decision of this job"))
        StopDecision(self.object)
        return {}


class DecideJobServiceView(LoggedCallMixin, SingleObjectMixin,
                           Bviews.JSONResponseMixin, Bviews.StreamingResponsePostView):
    model = Job
    unparallel = [Job, 'AttrName']

    def dispatch(self, request, *args, **kwargs):
        with override(settings.DEFAULT_LANGUAGE):
            return super().dispatch(request, *args, **kwargs)

    def get_object(self, queryset=None):
        if queryset is None:
            queryset = self.get_queryset()
        return queryset.get(id=int(self.request.session['job id']), format=int(self.request.POST['job format']))

    def get_generator(self):
        self.object = self.get_object()

        if 'job format' not in self.request.POST:
            raise BridgeException('Job format is not specified')
        if 'report' not in self.request.POST:
            raise BridgeException('Start report is not specified')

        attempt = int(self.request.POST.get('attempt', 0))
        if not jobs.utils.JobAccess(self.request.user, self.object).klever_core_access():
            raise BridgeException('User "{0}" doesn\'t have access to decide the job "{1}"'
                                  .format(self.request.user, self.object.identifier))
        if attempt == 0:
            if self.object.status != JOB_STATUS[1][0]:
                raise BridgeException('Only pending jobs can be decided')
            jobs.utils.change_job_status(self.object, JOB_STATUS[2][0])

        err = UploadReport(self.object, json.loads(self.request.POST.get('report', '{}')), attempt=attempt).error
        if err is not None:
            raise BridgeException(err)

        generator = KleverCoreArchiveGen(self.object)
        self.file_name = generator.arcname
        return generator


class GetJobFieldView(LoggedCallMixin, Bviews.JsonView):
    def get_context_data(self, **kwargs):
        job = jobs.utils.get_job_by_name_or_id(self.request.POST['job'])
        return {self.request.POST['field']: getattr(job, self.request.POST['field'])}


class DoJobHasChildrenView(LoggedCallMixin, Bviews.JsonDetailPostView):
    model = Job

    def get_context_data(self, **kwargs):
        return {'children': (self.object.children.count() > 0)}


class CheckDownloadAccessView(LoggedCallMixin, Bviews.JsonView):
    def get_context_data(self, **kwargs):
        for job_id in json.loads(self.request.POST.get('jobs', '[]')):
            try:
                job = Job.objects.get(id=int(job_id))
            except ObjectDoesNotExist:
                raise BridgeException(code=405)
            if not jobs.utils.JobAccess(self.request.user, job).can_download():
                raise BridgeException(code=401)
        return {}


class CheckCompareAccessView(LoggedCallMixin, Bviews.JsonView):
    def get_context_data(self, **kwargs):
        try:
            j1 = Job.objects.get(id=self.request.POST.get('job1', 0))
            j2 = Job.objects.get(id=self.request.POST.get('job2', 0))
        except ObjectDoesNotExist:
            raise BridgeException(code=405)
        if not can_compare(self.request.user, j1, j2):
            raise BridgeException(code=401)
        return {}


class JobProgressJson(LoggedCallMixin, Bviews.JsonDetailPostView):
    model = Job

    def get_context_data(self, **kwargs):
        try:
            progress = self.object.jobprogress
            solving = self.object.solvingprogress
        except ObjectDoesNotExist:
            return {'data': json.dumps({'status': self.object.status})}

        return {'data': json.dumps({
            'status': self.object.status,
            'subjobs': {
                'total': progress.total_sj, 'failed': progress.failed_sj, 'solved': progress.solved_sj,
                'expected_time': progress.expected_time_sj, 'gag_text': progress.gag_text_sj,
                'start': progress.start_sj.timestamp() if progress.start_sj else None,
                'finish': progress.finish_sj.timestamp() if progress.finish_sj else None
            },
            'tasks': {
                'total': progress.total_ts, 'failed': progress.failed_ts, 'solved': progress.solved_ts,
                'expected_time': progress.expected_time_ts, 'gag_text': progress.gag_text_ts,
                'start': progress.start_ts.timestamp() if progress.start_ts else None,
                'finish': progress.finish_ts.timestamp() if progress.finish_ts else None
            },
            'start_date': solving.start_date.timestamp() if solving.start_date else None,
            'finish_date': solving.finish_date.timestamp() if solving.finish_date else None
        }, indent=2, sort_keys=True, ensure_ascii=False)}


class UploadReportsView(LoggedCallMixin, Bviews.JsonDetailPostView):
    model = Job
    unparallel = [Job]

    def get_context_data(self, **kwargs):
        if not jobs.utils.JobAccess(self.request.user, self.object).can_decide():
            raise BridgeException(_("You don't have an access to upload reports for this job"))

        try:
            reports_dir = extract_archive(self.request.FILES['archive'])
        except Exception as e:
            logger.exception(e)
            raise BridgeException(_('Extraction of the archive has failed'))

        UploadReportsWithoutDecision(self.object, self.request.user, reports_dir.name)
        return {}


class CollapseReportsView(LoggedCallMixin, Bviews.JsonDetailPostView):
    model = Job
    unparallel = [Job]

    def get_context_data(self, **kwargs):
        if not jobs.utils.JobAccess(self.request.user, self.object).can_collapse():
            raise BridgeException(_("You don't have an access to collapse reports"))
        CollapseReports(self.object)
        return {}


class EnableSafeMarks(LoggedCallMixin, Bviews.JsonDetailPostView):
    model = Job
    unparallel = [Job]

    def get_context_data(self, **kwargs):
        if not jobs.utils.JobAccess(self.request.user, self.object).can_edit():
            raise BridgeException(_("You don't have an access to edit this job"))

        self.object.safe_marks = not self.object.safe_marks
        self.object.save()
        try:
            root = ReportRoot.objects.get(job=self.object)
        except ObjectDoesNotExist:
            pass
        else:
            if self.object.safe_marks:
                SafeUtils.RecalculateConnections([root])
            else:
                SafeUtils.disable_safe_marks_for_job(root)
        return {}<|MERGE_RESOLUTION|>--- conflicted
+++ resolved
@@ -425,13 +425,7 @@
 
     def post(self, *args, **kwargs):
         self.is_not_used(*args, **kwargs)
-<<<<<<< HEAD
-        return self.render_to_response(self.get_context_data(**kwargs))
-
-    def get_context_data(self, **kwargs):
-=======
         self.object = self.get_object()
->>>>>>> 9d8fc6ef
         try:
             return self.render_to_response(self.get_context_data(object=self.object))
         except Exception as e:
