#
# Copyright (c) 2014-2016 ISPRAS (http://www.ispras.ru)
# Institute for System Programming of the Russian Academy of Sciences
#
# Licensed under the Apache License, Version 2.0 (the "License");
# you may not use this file except in compliance with the License.
# You may obtain a copy of the License at
#
#     http://www.apache.org/licenses/LICENSE-2.0
#
# Unless required by applicable law or agreed to in writing, software
# distributed under the License is distributed on an "AS IS" BASIS,
# WITHOUT WARRANTIES OR CONDITIONS OF ANY KIND, either express or implied.
# See the License for the specific language governing permissions and
# limitations under the License.
#

import json
from django.core.exceptions import ObjectDoesNotExist
from django.core.urlresolvers import reverse
from django.db.models import Q
from django.template import Template, Context
from django.utils.translation import ugettext_lazy as _, string_concat
from django.utils.timezone import now, timedelta
from bridge.vars import JOB_DEF_VIEW, USER_ROLES, PRIORITY
from jobs.models import Job
from marks.models import ReportSafeTag, ReportUnsafeTag, ComponentMarkUnknownProblem
<<<<<<< HEAD
from reports.models import Verdict, ComponentResource, ReportComponent, ComponentUnknown, LightResource
from jobs.utils import SAFES, UNSAFES, TITLES, get_resource_data, JobAccess, get_user_time, get_job_progress
=======
from reports.models import Verdict, ComponentResource, ReportComponent, ComponentUnknown, LightResource, ReportRoot
from jobs.utils import SAFES, UNSAFES, TITLES, get_resource_data, JobAccess, get_user_time
>>>>>>> 277afe4a


ORDERS = [
    ('name', 'name'),
    ('change_author__extended__last_name', 'author'),
    ('change_date', 'date'),
    ('status', 'status'),
    ('solvingprogress__start_date', 'start_date'),
    ('solvingprogress__finish_date', 'finish_date')
]

ORDER_TITLES = {
    'name':  _('Title'),
    'author': string_concat(_('Author'), '/', _('Last name')),
    'date': _('Date'),
    'status': _('Decision status'),
    'start_date': _('Start date'),
    'finish_date': _('Finish date')
}

ALL_FILTERS = [
    'name', 'change_author', 'change_date', 'status', 'resource_component',
    'problem_component', 'problem_problem', 'format', 'priority', 'finish_date'
]

FILTER_TITLES = {
    'name': _('Title'),
    'change_author': _('Last change author'),
    'change_date': _('Last change date'),
    'status': _('Decision status'),
    'resource_component': string_concat(_('Consumed resources'), '/', _('Component name')),
    'problem_component': string_concat(_('Unknowns'), '/', _('Component name')),
    'problem_problem': _('Problem name'),
    'format': _('Format'),
    'priority': _('Priority'),
    'finish_date': _('Finish decision date')
}


def all_user_columns():
    columns = ['role', 'author', 'date', 'status', 'unsafe']
    for unsafe in UNSAFES:
        columns.append("unsafe:%s" % unsafe)
    columns.append('safe')
    for safe in SAFES:
        columns.append("safe:%s" % safe)
    columns.extend([
<<<<<<< HEAD
        'problem', 'resource', 'tag', 'tag:safe', 'tag:unsafe', 'identifier', 'format', 'version', 'type', 'parent_id',
        'priority', 'start_date', 'finish_date', 'solution_wall_time', 'operator', 'tasks_pending', 'tasks_processing',
        'tasks_finished', 'tasks_error', 'tasks_cancelled', 'tasks_total', 'solutions', 'progress',
        'average_time', 'local_average_time', 'max_time'
=======
        'problem', 'problem:total', 'resource', 'tag', 'tag:safe', 'tag:unsafe', 'identifier', 'format', 'version',
        'type', 'parent_id', 'priority', 'start_date', 'finish_date', 'solution_wall_time', 'operator', 'tasks_pending',
        'tasks_processing', 'tasks_finished', 'tasks_error', 'tasks_cancelled', 'tasks_total', 'solutions', 'progress'
>>>>>>> 277afe4a
    ])
    return columns


def get_view(user, view=None, view_id=None):
    if view is not None:
        return json.loads(view), None
    if view_id is None:
        pref_view = user.preferableview_set.filter(view__type='1')
        if len(pref_view):
            return json.loads(pref_view[0].view.view), pref_view[0].view_id
    elif view_id == 'default':
        return JOB_DEF_VIEW, 'default'
    else:
        user_view = user.view_set.filter(pk=int(view_id), type='1')
        if len(user_view):
            return json.loads(user_view[0].view), user_view[0].pk
    return JOB_DEF_VIEW, 'default'


class FilterForm(object):

    def __init__(self, user, view=None, view_id=None):
        (self.view, self.view_id) = get_view(user, view, view_id)
        self.selected_columns = self.__selected()
        self.available_columns = self.__available()
        self.selected_orders = self.__selected_orders()
        self.available_orders = self.__available_orders()
        self.available_filters = []
        self.selected_filters = self.__view_filters()
        self.user_views = self.__user_views(user)

    def __column_title(self, column):
        self.ccc = 1
        col_parts = column.split(':')
        column_starts = []
        for i in range(0, len(col_parts)):
            column_starts.append(':'.join(col_parts[:(i + 1)]))
        titles = []
        for col_st in column_starts:
            titles.append(TITLES[col_st])
        concated_title = titles[0]
        for i in range(1, len(titles)):
            concated_title = string_concat(concated_title, '/', titles[i])
        return concated_title

    def __selected(self):
        columns = []
        all_columns = all_user_columns()
        for col in self.view['columns']:
            if col in all_columns:
                columns.append({
                    'value': col,
                    'title': self.__column_title(col)
                })
        return columns

    def __available(self):
        columns = []
        for col in all_user_columns():
            columns.append({
                'value': col,
                'title': self.__column_title(col)
            })
        return columns

    def __available_orders(self):
        available_orders = []
        user_orders = self.view['orders']
        for o in [x[1] for x in ORDERS]:
            if not(o in user_orders or ('-%s' % o) in user_orders):
                available_orders.append({
                    'value': o,
                    'title': ORDER_TITLES[o]
                })
        return available_orders

    def __selected_orders(self):
        new_orders = []
        user_orders = self.view['orders']
        for o in user_orders:
            if o in [x[1] for x in ORDERS]:
                new_orders.append({
                    'value': o,
                    'title': ORDER_TITLES[o],
                    'up': 0
                })
            elif o.startswith('-') and o[1:] in [x[1] for x in ORDERS]:
                new_orders.append({
                    'value': o[1:],
                    'title': ORDER_TITLES[o[1:]],
                    'up': 1
                })
        return new_orders

    def __user_views(self, user):
        view_data = []
        views = user.view_set.filter(type='1')
        for v in views:
            view_data.append({
                'title': v.name,
                'id': v.pk,
                'selected': (self.view_id == v.pk)
            })
        return view_data

    def __view_filters(self):
        view_filters = []
        selected_filters = []
        for f_name in self.view['filters']:
            if f_name in ALL_FILTERS:
                f = self.view['filters'][f_name]
                if f_name == 'change_date':
                    date_vals = f['value'].split(':', 1)
                    f_val = {'valtype': date_vals[0], 'valval': date_vals[1]}
                elif f_name == 'finish_date':
                    date_vals = f['value'].split(':', 1)
                    f_val = {'val_0': int(date_vals[0]), 'val_1': int(date_vals[1])}
                else:
                    f_val = f['value']
                selected_filters.append(f_name)
                view_filters.append({
                    'name': f_name,
                    'name_title': FILTER_TITLES[f_name],
                    'type': f['type'],
                    'value': f_val,
                })
        for f_name in ALL_FILTERS:
            if f_name not in selected_filters:
                self.available_filters.append({
                    'name': f_name,
                    'name_title': FILTER_TITLES[f_name],
                })
        return view_filters


class TableTree(object):

    def __init__(self, user, view=None, view_id=None):
        self.user = user
        self.columns = ['name']
        self.view = get_view(user, view, view_id)[0]
        self.titles = TITLES
        self.head_filters = self.__head_filters()
        self.jobdata = []
        self.__collect_jobdata()
        self.__table_columns()
        self.header = self.Header(self.columns, self.titles).head_struct()
        self.footer_title_length = self.__count_footer()
        self.values = self.__values()
        self.footer = self.__get_footer()
        self.counter = self.Counter()

    class Counter(object):
        def __init__(self):
            self.cnt = 1
            self.dark = False

        def increment(self):
            self.cnt += 1
            if self.cnt % 2:
                self.dark = False
            else:
                self.dark = True

    class Header(object):

        def __init__(self, columns, titles):
            self.columns = columns
            self.titles = titles

        def head_struct(self):
            col_data = []
            depth = self.__max_depth()
            for d in range(1, depth + 1):
                col_data.append(self.__cellspan_level(d, depth))
            # For checkboxes
            col_data[0].insert(0, {
                'column': '',
                'rows': depth,
                'columns': 1,
                'title': '',
            })
            return col_data

        def __max_depth(self):
            max_depth = 0
            if len(self.columns):
                max_depth = 1
            for col in self.columns:
                depth = len(col.split(':'))
                if depth > max_depth:
                    max_depth = depth
            return max_depth

        def __title(self, column):
            if column in self.titles:
                return self.titles[column]
            return column

        def __cellspan_level(self, lvl, max_depth):
            # Get first lvl identifiers of all table columns.
            # Example: 'a:b:c:d:e' (lvl=3) -> 'a:b:c'
            # Example: 'a:b' (lvl=3) -> ''
            # And then colecting single identifiers and their amount without ''.
            # Example: [a, a, a, b, '', c, c, c, c, '', '', c, d, d] ->
            # [(a, 3), (b, 1), (c, 4), (c, 1), (d, 2)]
            columns_of_lvl = []
            prev_col = ''
            cnt = 0
            for col in self.columns:
                col_start = ''
                col_parts = col.split(':')
                if len(col_parts) >= lvl:
                    col_start = ':'.join(col_parts[:lvl])
                    if col_start == prev_col:
                        cnt += 1
                    else:
                        if prev_col != '':
                            columns_of_lvl.append([prev_col, cnt])
                        cnt = 1
                else:
                    if prev_col != '':
                        columns_of_lvl.append([prev_col, cnt])
                    cnt = 0
                prev_col = col_start

            if len(prev_col) > 0 and cnt > 0:
                columns_of_lvl.append([prev_col, cnt])

            # Collecting data of cell span for columns.
            columns_data = []
            for col in columns_of_lvl:
                nrows = max_depth - lvl + 1
                for column in self.columns:
                    if column.startswith(col[0] + ':') and col[0] != column:
                        nrows = 1
                        break
                columns_data.append({
                    'column': col[0],
                    'rows': nrows,
                    'columns': col[1],
                    'title': self.__title(col[0]),
                })
            return columns_data

    def __count_footer(self):
        foot_length = 0
        for col in self.header[0]:
            if col['column'] in ['name', 'author', 'date', 'status', '',
                                 'resource', 'format', 'version', 'type',
                                 'identifier', 'parent_id', 'role',
                                 'priority', 'start_date', 'finish_date',
                                 'solution_wall_time', 'operator', 'progress']:
                foot_length += col['columns']
            else:
                return foot_length
        return None

    def __get_footer(self):
        footer = []
        if self.footer_title_length is not None:
            if len(self.values):
                f_len = len(self.values[0]['values'])
                for i in range(self.footer_title_length - 1, f_len):
                    footer.append(self.values[0]['values'][i]['id'])
        return footer

    def __collect_jobdata(self):
        orders = []
        rowdata = []
        blackdata = []
        for order in self.view['orders']:
            for o in ORDERS:
                if o[1] == order:
                    orders.append(o[0])
                elif order.startswith('-') and o[1] == order[1:]:
                    orders.append('-%s' % o[0])

        for job in Job.objects.filter(**self.__view_filters()).order_by(*orders):
            if JobAccess(self.user, job).can_view():
                rowdata.append(job)

        for job in rowdata:
            parent = job.parent
            row_job_data = {
                'job': job,
                'parent': parent,
                'parent_pk': None,
                'black': False,
                'pk': job.pk,
                'light': job.light
            }
            if parent is not None:
                row_job_data['parent_id'] = parent.identifier
                row_job_data['parent_pk'] = parent.pk
            self.jobdata.append(row_job_data)
            while parent is not None and parent not in list(blackdata + rowdata):
                next_parent = parent.parent
                row_job_data = {
                    'job': parent,
                    'parent': next_parent,
                    'parent_pk': None,
                    'black': True,
                    'pk': parent.pk,
                    'light': job.light
                }
                if next_parent is not None:
                    row_job_data['parent_pk'] = next_parent.pk
                self.jobdata.append(row_job_data)
                blackdata.append(parent)
                parent = next_parent
        self.__order_jobs()

    def __order_jobs(self):
        ordered_jobs = []
        first_jobs = []
        other_jobs = []
        for j in self.jobdata:
            if j['parent'] is None:
                first_jobs.append(j)
            else:
                other_jobs.append(j)

        def get_all_children(job):
            children = []
            for oj in other_jobs:
                if oj['parent'] == job['job']:
                    children.append(oj)
                    children.extend(get_all_children(oj))
            return children

        for j in first_jobs:
            ordered_jobs.append(j)
            ordered_jobs.extend(get_all_children(j))
        self.jobdata = ordered_jobs

    def __head_filters(self):
        head_filters = {}
        allowed_types = ['iexact', 'istartswith', 'icontains']
        for f in self.view['filters']:
            f_data = self.view['filters'][f]
            if f_data['type'] not in allowed_types:
                continue
            if f == 'resource_component':
                head_filters['resource_component'] = {'component__name__' + f_data['type']: f_data['value']}
            elif f == 'problem_component':
                head_filters['problem_component'] = {'component__name__' + f_data['type']: f_data['value']}
            elif f == 'problem_problem':
                head_filters['problem_problem'] = {'problem__name__' + f_data['type']: f_data['value']}
        return head_filters

    def __view_filters(self):

        def name_filter(fdata):
            if fdata['type'] in ['iexact', 'istartswith', 'icontains']:
                return {'name__' + fdata['type']: fdata['value']}
            return {}

        def author_filter(fdata):
            if fdata['type'] == 'is':
                try:
                    return {'change_author__pk': int(fdata['value'])}
                except ValueError:
                    return {}
            return {}

        def date_filter(fdata):
            (measure, value) = fdata['value'].split(':', 1)
            try:
                value = int(value)
            except ValueError:
                return {}
            if measure in ['minutes', 'hours', 'days', 'weeks']:
                # limit_time = pytz.timezone('UTC').localize(datetime.now()) - timedelta(**{measure: value})
                limit_time = now() - timedelta(**{measure: value})
                if fdata['type'] == 'older':
                    return {'change_date__lt': limit_time}
                elif fdata['type'] == 'younger':
                    return {'change_date__gt': limit_time}
            return {}

        def priority_filter(fdata):
            if fdata['type'] == 'e':
                return {'solvingprogress__priority': fdata['value']}
            elif fdata['type'] == 'me':
                priorities = []
                for pr in PRIORITY:
                    priorities.append(pr[0])
                    if pr[0] == fdata['value']:
                        return {'solvingprogress__priority__in': priorities}
            elif fdata['type'] == 'le':
                priorities = []
                for pr in reversed(PRIORITY):
                    priorities.append(pr[0])
                    if pr[0] == fdata['value']:
                        return {'solvingprogress__priority__in': priorities}
            return {}

        def finish_date_filter(fdata):
            (month, year) = fdata['value'].split(':', 1)
            try:
                (month, year) = (int(month), int(year))
            except ValueError:
                return {}
            return {
                'solvingprogress__finish_date__month__' + fdata['type']: month,
                'solvingprogress__finish_date__year__' + fdata['type']: year
            }

        action = {
            'name': name_filter,
            'change_author': author_filter,
            'change_date': date_filter,
            'status': lambda fdata: {'status__in': fdata['value']},
            'format': lambda fdata: {'format': fdata['value']} if fdata['type'] == 'is' else {},
            'priority': priority_filter,
            'finish_date': finish_date_filter
        }

        filters = {}
        for f in self.view['filters']:
            if f in action:
                filters.update(action[f](self.view['filters'][f]))
        return filters

    def __table_columns(self):
        extend_action = {
            'safe': lambda: ['safe:' + postfix for postfix in SAFES],
            'unsafe': lambda: ['unsafe:' + postfix for postfix in UNSAFES],
            'resource': self.__resource_columns,
            'problem': self.__unknowns_columns,
            'tag': lambda: self.__safe_tags_columns() + self.__unsafe_tags_columns(),
            'tag:safe': self.__safe_tags_columns,
            'tag:unsafe': self.__unsafe_tags_columns
        }
        all_columns = all_user_columns()
        for col in self.view['columns']:
            if col in all_columns:
                if col in extend_action:
                    self.columns.extend(extend_action[col]())
                else:
                    self.columns.append(col)

    def __safe_tags_columns(self):
        tags_data = {}
        for job in self.jobdata:
            try:
                root_report = ReportComponent.objects.get(root__job=job['job'], parent=None)
            except ObjectDoesNotExist:
                continue
            for tag in root_report.safe_tags.all():
                tag_name = tag.tag.tag
                tag_id = 'tag:safe:tag_%s' % tag.tag_id
                if tag_id not in tags_data:
                    tags_data[tag_id] = tag_name
                    self.titles[tag_id] = tag_name
        return list(sorted(tags_data, key=tags_data.get))

    def __unsafe_tags_columns(self):
        tags_data = {}
        for job in self.jobdata:
            try:
                root_report = ReportComponent.objects.get(root__job=job['job'], parent=None)
            except ObjectDoesNotExist:
                continue
            for tag in root_report.unsafe_tags.all():
                tag_name = tag.tag.tag
                tag_id = 'tag:unsafe:tag_%s' % tag.tag_id
                if tag_id not in tags_data:
                    tags_data[tag_id] = tag_name
                    self.titles[tag_id] = tag_name
        return list(sorted(tags_data, key=tags_data.get))

    def __resource_columns(self):
        components = {}
        for job in self.jobdata:
            if job['light']:
                filters = {'report__job': job['job']}
                res_table = LightResource
            else:
                filters = {'report__root__job': job['job'], 'report__parent': None}
                res_table = ComponentResource
            if 'resource_component' in self.head_filters:
                filters.update(self.head_filters['resource_component'])
            for compres in res_table.objects.filter(~Q(component=None) & Q(**filters)):
                components['resource:component_' + str(compres.component.pk)] = compres.component.name
        self.titles.update(components)
        components = list(sorted(components, key=components.get))
        components.append('resource:total')
        return components

    def __unknowns_columns(self):
        problems = {}
        cmup_filter = {'report__parent': None}
        cu_filter = {'report__parent': None}
        if 'problem_component' in self.head_filters:
            cmup_filter.update(self.head_filters['problem_component'])
            cu_filter.update(self.head_filters['problem_component'])
        if 'problem_problem' in self.head_filters:
            cmup_filter.update(self.head_filters['problem_problem'])

        for job in self.jobdata:
            cmup_filter['report__root__job'] = job['job']
            cu_filter['report__root__job'] = job['job']
            found_comp_ids = []
            for cmup in ComponentMarkUnknownProblem.objects.filter(**cmup_filter):
                problem = cmup.problem
                comp_id = 'pr_component_%s' % str(cmup.component.pk)
                comp_name = cmup.component.name
                found_comp_ids.append(cmup.component_id)
                if problem is None:
                    if comp_id in problems:
                        if 'z_no_mark' not in problems[comp_id]['problems']:
                            problems[comp_id]['problems']['z_no_mark'] = _('Without marks')
                    else:
                        problems[comp_id] = {
                            'title': comp_name,
                            'problems': {
                                'z_no_mark': _('Without marks'),
                                'z_total': _('Total')
                            }
                        }
                else:
                    probl_id = 'problem_%s' % str(problem.pk)
                    probl_name = problem.name
                    if comp_id in problems:
                        if probl_id not in problems[comp_id]['problems']:
                            problems[comp_id]['problems'][probl_id] = probl_name
                    else:
                        problems[comp_id] = {
                            'title': comp_name,
                            'problems': {
                                probl_id: probl_name,
                                'z_total': _('Total')
                            }
                        }
            for cmup in ComponentUnknown.objects.filter(Q(**cu_filter) & ~Q(component_id__in=found_comp_ids)):
                problems['pr_component_%s' % cmup.component_id] = {
                    'title': cmup.component.name,
                    'problems': {
                        'z_total': _('Total')
                    }
                }

        ordered_ids = list(x[0] for x in list(
            sorted(problems.items(), key=lambda x_y: x_y[1]['title'])
        ))

        new_columns = []
        for comp_id in ordered_ids:
            self.titles['problem:%s' % comp_id] = problems[comp_id]['title']
            has_total = False
            has_nomark = False
            # With sorting time is increased 4-6 times
            # for probl_id in problems[comp_id]['problems']:
            for probl_id in sorted(problems[comp_id]['problems'],
                                   key=problems[comp_id]['problems'].get):
                if probl_id == 'z_total':
                    has_total = True
                elif probl_id == 'z_no_mark':
                    has_nomark = True
                else:
                    column = 'problem:%s:%s' % (comp_id, probl_id)
                    new_columns.append(column)
                    self.titles[column] = \
                        problems[comp_id]['problems'][probl_id]
            if has_nomark:
                column = 'problem:%s:z_no_mark' % comp_id
                new_columns.append(column)
                self.titles[column] = problems[comp_id]['problems']['z_no_mark']
            if has_total:
                column = 'problem:%s:z_total' % comp_id
                new_columns.append(column)
                self.titles[column] = problems[comp_id]['problems']['z_total']

        new_columns.append('problem:total')
        return new_columns

    def __values(self):
        values_data = {}
        names_data = {}
        for job in self.jobdata:
            if not job['black']:
                parent_id = '-'
                if 'parent_id' in job:
                    parent_id = job['parent_id']
                values_data[job['pk']] = {'parent_id': parent_id}

        job_pks = [job['pk'] for job in self.jobdata]

        def collect_progress_data():
            for j in self.jobdata:
                if j['pk'] in values_data:
                    try:
                        progress = j['job'].solvingprogress
                    except ObjectDoesNotExist:
                        continue
                    values_data[j['pk']].update({
                        'priority': progress.get_priority_display(),
                        'tasks_total': progress.tasks_total,
                        'tasks_cancelled': progress.tasks_cancelled,
                        'tasks_error': progress.tasks_error,
                        'tasks_finished': progress.tasks_finished,
                        'tasks_processing': progress.tasks_processing,
                        'tasks_pending': progress.tasks_pending,
                        'solutions': progress.solutions
                    })
                    (
                        values_data[j['pk']]['progress'],
                        values_data[j['pk']]['average_time'],
                        values_data[j['pk']]['local_average_time'],
                        values_data[j['pk']]['max_time']
                    ) = get_job_progress(self.user, j['job'])

                    if progress.start_date is not None:
                        values_data[j['pk']]['start_date'] = progress.start_date
                        if progress.finish_date is not None:
                            values_data[j['pk']]['finish_date'] = progress.finish_date
                            values_data[j['pk']]['solution_wall_time'] = get_user_time(
                                self.user, int((progress.finish_date - progress.start_date).total_seconds() * 1000)
                            )
                    try:
                        values_data[j['pk']]['operator'] = (
                            j['job'].reportroot.user.extended.last_name +
                            ' ' + j['job'].reportroot.user.extended.first_name,
                            reverse('users:show_profile', args=[j['job'].reportroot.user.pk])
                        )
                    except ObjectDoesNotExist:
                        pass

        def collect_authors():
            for j in self.jobdata:
                if j['pk'] in values_data:
                    author = j['job'].change_author
                    if author is not None:
                        name = author.extended.last_name + ' ' + author.extended.first_name
                        author_href = reverse('users:show_profile', args=[author.pk])
                        values_data[j['pk']]['author'] = (name, author_href)

        def collect_jobs_data():
            for j in self.jobdata:
                if j['pk'] in values_data:
                    date = j['job'].change_date
                    if self.user.extended.data_format == 'hum':
                        date = Template('{% load humanize %}{{ date|naturaltime }}').render(Context({
                            'date': date
                        }))
                    values_data[j['pk']].update({
                        'identifier': j['job'].identifier,
                        'format': j['job'].format,
                        'version': j['job'].version,
                        'type': j['job'].get_type_display(),
                        'date': date
                    })
                    try:
                        report = ReportComponent.objects.get(root__job=j['job'], parent=None)
                        values_data[j['pk']]['status'] = (
                            j['job'].get_status_display(), reverse('reports:component', args=[j['pk'], report.pk])
                        )
                    except ObjectDoesNotExist:
                        values_data[j['pk']]['status'] = j['job'].get_status_display()
                names_data[j['pk']] = j['job'].name

        def collect_verdicts():
            for root in ReportRoot.objects.filter(job_id__in=job_pks, job__light=True):
                values_data[root.job_id]['safe:total'] = root.safes
            for verdict in Verdict.objects.filter(
                    report__root__job_id__in=job_pks, report__parent=None, report__root__job__light=False):
                if verdict.report.root.job_id in values_data:
                    values_data[verdict.report.root.job_id].update({
                        'unsafe:total': (
                            verdict.unsafe,
                            reverse('reports:list', args=[verdict.report.pk, 'unsafes'])),
                        'unsafe:bug': (
                            verdict.unsafe_bug,
                            reverse('reports:list_verdict', args=[verdict.report.pk, 'unsafes', '1'])
                        ),
                        'unsafe:target_bug': (
                            verdict.unsafe_target_bug,
                            reverse('reports:list_verdict', args=[verdict.report.pk, 'unsafes', '2'])
                        ),
                        'unsafe:false_positive': (
                            verdict.unsafe_false_positive,
                            reverse('reports:list_verdict', args=[verdict.report.pk, 'unsafes', '3'])
                        ),
                        'unsafe:unknown': (
                            verdict.unsafe_unknown,
                            reverse('reports:list_verdict', args=[verdict.report.pk, 'unsafes', '0'])
                        ),
                        'unsafe:unassociated': (
                            verdict.unsafe_unassociated,
                            reverse('reports:list_verdict', args=[verdict.report.pk, 'unsafes', '5'])
                        ),
                        'unsafe:inconclusive': (
                            verdict.unsafe_inconclusive,
                            reverse('reports:list_verdict', args=[verdict.report.pk, 'unsafes', '4'])
                        ),
                        'safe:total': (verdict.safe, reverse('reports:list', args=[verdict.report.pk, 'safes'])),
                        'safe:missed_bug': (
                            verdict.safe_missed_bug,
                            reverse('reports:list_verdict', args=[verdict.report.pk, 'safes', '2'])
                        ),
                        'safe:unknown': (
                            verdict.safe_unknown,
                            reverse('reports:list_verdict', args=[verdict.report.pk, 'safes', '0'])
                        ),
                        'safe:inconclusive': (
                            verdict.safe_inconclusive,
                            reverse('reports:list_verdict', args=[verdict.report.pk, 'safes', '3'])
                        ),
                        'safe:unassociated': (
                            verdict.safe_unassociated,
                            reverse('reports:list_verdict', args=[verdict.report.pk, 'safes', '4'])
                        ),
                        'safe:incorrect': (
                            verdict.safe_incorrect_proof,
                            reverse('reports:list_verdict', args=[verdict.report.pk, 'safes', '1'])
                        ),
                        'problem:total': (
                            verdict.unknown,
                            reverse('reports:list', args=[verdict.report.pk, 'unknowns'])
                        )
                    })

        def collect_roles():
            user_role = self.user.extended.role
            for j in self.jobdata:
                if j['pk'] in values_data:
                    try:
                        first_version = j['job'].versions.get(version=1)
                        last_version = j['job'].versions.get(version=j['job'].version)
                    except ObjectDoesNotExist:
                        return
                    if first_version.change_author == self.user:
                        values_data[j['pk']]['role'] = _('Author')
                    elif user_role == USER_ROLES[2][0]:
                        values_data[j['pk']]['role'] = self.user.extended.get_role_display()
                    else:
                        job_user_role = last_version.userrole_set.filter(
                            user=self.user)
                        if len(job_user_role):
                            values_data[j['pk']]['role'] = job_user_role[0].get_role_display()
                        else:
                            values_data[j['pk']]['role'] = last_version.get_global_role_display()

        def collect_safe_tags():
            for st in ReportSafeTag.objects.filter(report__root__job_id__in=job_pks, report__parent=None):
                curr_job_id = st.report.root.job.pk
                if curr_job_id in values_data:
                    values_data[curr_job_id]['tag:safe:tag_' + str(st.tag_id)] = (
                        st.number, reverse('reports:list_tag', args=[st.report_id, 'safes', st.tag_id])
                    )

        def collect_unsafe_tags():
            for ut in ReportUnsafeTag.objects.filter(report__root__job_id__in=job_pks, report__parent=None):
                curr_job_id = ut.report.root.job.pk
                if curr_job_id in values_data:
                    values_data[curr_job_id]['tag:unsafe:tag_' + str(ut.tag_id)] = (
                        ut.number, reverse('reports:list_tag', args=[ut.report_id, 'unsafes', ut.tag_id])
                    )

        def collect_resourses():
            light_job_pks = [j['pk'] for j in self.jobdata if j['light'] and j['pk'] in values_data]
            other_job_pks = [j['pk'] for j in self.jobdata if not j['light'] and j['pk'] in values_data]
            for cr in ComponentResource.objects.filter(report__root__job_id__in=other_job_pks, report__parent=None):
                rd = get_resource_data(self.user, cr)
                resourses_value = "%s %s %s" % (rd[0], rd[1], rd[2])
                if cr.component is None:
                    values_data[cr.report.root.job_id]['resource:total'] = resourses_value
                else:
                    values_data[cr.report.root.job_id]['resource:component_' + str(cr.component_id)] = resourses_value
            for lr in LightResource.objects.filter(report__job_id__in=light_job_pks):
                rd = get_resource_data(self.user, lr)
                resourses_value = "%s %s %s" % (rd[0], rd[1], rd[2])
                if lr.component is None:
                    values_data[lr.report.job_id]['resource:total'] = resourses_value
                else:
                    values_data[lr.report.job_id]['resource:component_' + str(lr.component_id)] = resourses_value

        def collect_unknowns():
            for cmup in ComponentMarkUnknownProblem.objects.filter(
                    report__root__job_id__in=job_pks, report__parent=None):
                job_pk = cmup.report.root.job_id
                if job_pk in values_data:
                    if cmup.problem is None:
                        values_data[job_pk]['problem:pr_component_' + str(cmup.component_id) + ':z_no_mark'] = (
                            cmup.number,
                            reverse('reports:unknowns_problem', args=[cmup.report.pk, cmup.component.pk, 0])
                        )
                    else:
                        values_data[job_pk][
                            'problem:pr_component_' + str(cmup.component_id) + ':problem_' + str(cmup.problem_id)
                        ] = (cmup.number, reverse('reports:unknowns_problem',
                                                  args=[cmup.report.pk, cmup.component.pk, cmup.problem_id]))
            for cu in ComponentUnknown.objects.filter(report__root__job_id__in=job_pks, report__parent=None):
                job_pk = cu.report.root.job_id
                if job_pk in values_data:
                    values_data[job_pk]['problem:pr_component_' + str(cu.component_id) + ':z_total'] = (
                        cu.number, reverse('reports:unknowns', args=[cu.report_id, cu.component_id])
                    )

        if 'author' in self.columns:
            collect_authors()
        if any(x in ['name', 'identifier', 'format', 'version', 'type', 'date'] for x in self.columns):
            collect_jobs_data()
        if any(x.startswith('safe:') or x.startswith('unsafe:') or x == 'problem:total' for x in self.columns):
            collect_verdicts()
        if any(x.startswith('problem:pr_component_') for x in self.columns):
            collect_unknowns()
        if any(x.startswith('resource:') for x in self.columns):
            collect_resourses()
        if any(x.startswith('tag:safe:') for x in self.columns):
            collect_safe_tags()
        if any(x.startswith('tag:unsafe:') for x in self.columns):
            collect_unsafe_tags()
        if 'role' in self.columns:
            collect_roles()
        collect_progress_data()

        table_rows = []
        for job in self.jobdata:
            row_values = []
            col_id = 0
            for col in self.columns:
                col_id += 1
                if job['black']:
                    cell_value = ''
                else:
                    cell_value = '-'
                href = None
                if col == 'name' and job['pk'] in names_data:
                    cell_value = names_data[job['pk']]
                    if job['pk'] in values_data and not job['black']:
                        href = reverse('jobs:job', args=[job['pk']])
                elif job['pk'] in values_data:
                    if col in values_data[job['pk']]:
                        if isinstance(values_data[job['pk']][col], tuple):
                            cell_value = values_data[job['pk']][col][0]
                            if cell_value != 0:
                                href = values_data[job['pk']][col][1]
                        else:
                            cell_value = values_data[job['pk']][col]
                row_values.append({
                    'value': cell_value,
                    'id': '__'.join(col.split(':')) + ('__%d' % col_id),
                    'href': href
                })
            table_rows.append({
                'id': job['pk'],
                'parent': job['parent_pk'],
                'values': row_values,
                'black': job['black']
            })
        return table_rows<|MERGE_RESOLUTION|>--- conflicted
+++ resolved
@@ -25,13 +25,8 @@
 from bridge.vars import JOB_DEF_VIEW, USER_ROLES, PRIORITY
 from jobs.models import Job
 from marks.models import ReportSafeTag, ReportUnsafeTag, ComponentMarkUnknownProblem
-<<<<<<< HEAD
-from reports.models import Verdict, ComponentResource, ReportComponent, ComponentUnknown, LightResource
+from reports.models import Verdict, ComponentResource, ReportComponent, ComponentUnknown, LightResource, ReportRoot
 from jobs.utils import SAFES, UNSAFES, TITLES, get_resource_data, JobAccess, get_user_time, get_job_progress
-=======
-from reports.models import Verdict, ComponentResource, ReportComponent, ComponentUnknown, LightResource, ReportRoot
-from jobs.utils import SAFES, UNSAFES, TITLES, get_resource_data, JobAccess, get_user_time
->>>>>>> 277afe4a
 
 
 ORDERS = [
@@ -79,16 +74,10 @@
     for safe in SAFES:
         columns.append("safe:%s" % safe)
     columns.extend([
-<<<<<<< HEAD
-        'problem', 'resource', 'tag', 'tag:safe', 'tag:unsafe', 'identifier', 'format', 'version', 'type', 'parent_id',
-        'priority', 'start_date', 'finish_date', 'solution_wall_time', 'operator', 'tasks_pending', 'tasks_processing',
-        'tasks_finished', 'tasks_error', 'tasks_cancelled', 'tasks_total', 'solutions', 'progress',
-        'average_time', 'local_average_time', 'max_time'
-=======
         'problem', 'problem:total', 'resource', 'tag', 'tag:safe', 'tag:unsafe', 'identifier', 'format', 'version',
         'type', 'parent_id', 'priority', 'start_date', 'finish_date', 'solution_wall_time', 'operator', 'tasks_pending',
-        'tasks_processing', 'tasks_finished', 'tasks_error', 'tasks_cancelled', 'tasks_total', 'solutions', 'progress'
->>>>>>> 277afe4a
+        'tasks_processing', 'tasks_finished', 'tasks_error', 'tasks_cancelled', 'tasks_total', 'solutions', 'progress',
+        'average_time', 'local_average_time', 'max_time'
     ])
     return columns
 
