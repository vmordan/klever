--- conflicted
+++ resolved
@@ -560,7 +560,6 @@
     "linux:rtnl": {
       "description": "...",
       "template": "Linux kernel modules",
-<<<<<<< HEAD
       "RSG": {"models": {"linux/rtnl.c": {
         "bug kinds": [
           "linux:rtnl::double lock",
@@ -568,12 +567,7 @@
           "linux:rtnl::double unlock"
         ],
         "automaton": "linux/automata/rtnl.spc"
-=======
-      "RSG": {"models": {"linux/rtnl.c": { "bug kinds": [
-        "linux:rtnl::double lock",
-        "linux:rtnl::lock on exit",
-        "linux:rtnl::double unlock"
-      ]}}}
+      }}}
     },
     "linux:clk": {
       "description": "...",
@@ -588,7 +582,6 @@
           "linux:clk::more at exit",
           "linux:clk::less initial decrement"
         ]
->>>>>>> c3cd0f63
       }}}
     }
   }
