{
  "templates": {
    "Empty": {
      "description": "...",
      "plugins": ["Weaver"]
    },
    "Linux kernel modules": {
      "description": "...",
      "plugins": [
        {
          "SA": {
            "template aspect": "linux/emg/source_analysis.aspect.tmpl",
            "max arguments number": 30,
            "filter kernel functions": true
          }
        },
        {
          "EMG": {
            "specifications directory": "linux/",
            "entry point": "main",
            "interface categories options": {
              "callstack deep search": 3,
              "generate artificial categories": false
            },
            "intermediate model options": {
              "generate insmod scenario": true,
              "add missing activation signals": ["register", "instance_register", "irq_register"],
              "add missing deactivation signals": ["deregister", "instance_deregister", "irq_deregister"],
              "ignore missed callbacks": true,
              "roles map file": "linux/emg/roles match.json",
              "callback comment": "Invoke callback {0} from {1}.",
              "action comments": {
                "dispatch": {
                  "register": "Register {} callbacks.",
                  "instance_register": "Register {} callbacks.",
                  "deregister": "Deregister {} callbacks.",
                  "instance_deregister": "Deregister {} callbacks.",
                  "irq_register": "Register {} interrupt handler.",
                  "irq_deregister": "Deregister {} interrupt handler."
                },
                "receive": {
                  "register": "Begin {} callbacks invocations scenario.",
                  "instance_register": "Begin {} callbacks invocations scenario.",
                  "deregister": "Finish {} callbacks invocations scenario.",
                  "instance_deregister": "Finish {} callbacks invocations scenario."
                }
              }
            },
            "translation options": {
              "dump automata graphs": false,
              "implicit callback calls": true,
              "direct control functions calls": true,
              "nested automata": true,
              "pointer initialization": {
                "structures": true,
                "arrays": true,
                "functions": false,
                "unions": false,
                "primitives": false
              },
              "pointer free": {
                "structures": true,
                "arrays": true,
                "functions": false,
                "unions": false,
                "primitives": false
              },
              "allocate with sizeof": true,
              "allocate external": false
            },
            "additional aspects": ["linux/emg/emg.aspect"]
          }
        },
        {
          "RSG": {
            "common sets model": "counter",
            "common models": {
              "linux/drivers/base/dd.c": {"headers": ["linux/device.h"]},
              "linux/drivers/spi.c": {"headers": ["linux/spi/spi.h"]},
              "linux/mm/kzalloc.c": {},
              "linux/err.c": {},
              "linux/ldv/common.c": {
                "headers": {
                  "Linux 3.14 (base)": [
                    "linux/tty.h",
                    "linux/tty_driver.h",
                    "linux/usb.h",
                    "linux/usb/serial.h",
                    "linux/platform_device.h",
                    "linux/netdevice.h",
                    "linux/net.h",
                    "linux/timer.h",
                    "linux/interrupt.h",
                    "linux/seq_file.h",
                    "linux/i2c.h",
                    "linux/mod_devicetable.h",
                    "linux/device.h",
                    "linux/pm.h",
                    "linux/fs.h",
                    "linux/rtnetlink.h",
                    "net/mac80211.h",
                    "linux/iio/iio.h",
                    "linux/iio/triggered_buffer.h",
                    "linux/cdev.h",
                    "linux/miscdevice.h",
                    "linux/pci.h",
                    "linux/rtc.h",
                    "scsi/scsi_host.h",
                    "linux/pagemap.h",
                    "linux/poll.h"
                  ],
                  "Linux 3.5": {
                    "exclude": ["linux/iio/triggered_buffer.h"]
                  },
                  "Linux 3.2": {
                    "exclude": [
                      "linux/iio/iio.h",
                      "linux/iio/triggered_buffer.h"
                    ]
                  },
                  "Linux 2.6.33": {
                    "exclude": [
                      "linux/iio/iio.h",
                      "linux/iio/triggered_buffer.h"
                    ]
                  },
                  "Linux 4.6.7": {
                    "exclude": [
                      "linux/poll.h"
                    ]
                  }
                }
              },
              "verifier/gcc.c": {},
              "verifier/nondet.c": {},
              "verifier/memory.c": {}
            }
          }
        },
        "Weaver",
        {
          "FVTP": {
            "merge source files": true,
            "verifier profile": "reachability common Linux64",
            "verifier": {
              "name": "CPAchecker",
              "version": "ldv-bam:25523"
            },
            "result processing": {
              "coverage": "lightweight"
            }
          }
        }
      ]
    },
    "Argument signatures for Linux kernel modules": {
      "description": "...",
      "template": "Linux kernel modules",
      "plugins": [
        "SA",
        "EMG",
        {
          "ASE": {"algorithm": "COMPLEX_ID"}
        },
        "TR",
        "RSG",
        "Weaver",
        "FVTP"
      ]
    }
  },
  "rule specifications": {
    "empty": {
      "description": "...",
      "template": "Empty"
    },
    "generic:memory": {
      "description": "Generic memory safety",
      "template": "Linux kernel modules",
      "EMG" : {
        "translation options": {
          "dump automata graphs": false,
          "direct control functions calls": true,
          "nested automata": true,
          "no actions composition": ["Condition"],
          "pointer initialization": {
            "structures": true,
            "arrays": true,
            "functions": false,
            "unions": false,
            "primitives": false
          },
          "pointer free": {
            "structures": true,
            "arrays": true,
            "functions": false,
            "unions": false,
            "primitives": false
          },
          "allocate with sizeof": true,
          "allocate external": true
        }
      },
      "RSG": {
        "models": {"generic/memory.c": {}},
        "verifier specifications": [
          "LTL(G valid-free)",
          "LTL(G valid-deref)",
          "LTL(G valid-memtrack)"
      ]},
      "FVTP": {
        "verifier profile": "memory checking Linux64",
        "verifier": {
          "name": "CPAchecker",
          "version": "smg_witness_for_ldv:25566"
        },
        "result processing": {}
      }
    },
    "linux:empty": {
      "description": "...",
      "template": "Linux kernel modules"
    },
    "linux:emg:test": {
      "description": "Rule specification intended for testing environment model specifications and generator",
      "template": "Linux kernel modules",
      "RSG": {"models": {"linux/emg/test_model.c": {"bug kinds": ["linux:emg:test"]}}}
    },
    "linux:alloc:irq": {
      "description": "...",
      "template": "Linux kernel modules",
      "RSG": {"models": {
        "linux/ldv/irq.c": {},
        "linux/alloc/irq.c": {"bug kinds": [
          "linux:alloc:irq::wrong flags",
          "linux:alloc:irq::nonatomic"
        ]}
      }}
    },
    "linux:alloc:spinlock": {
      "description": "...",
      "template": "Argument signatures for Linux kernel modules",
      "ASE": {"request aspects": {"linux/kernel/locking/spinlock.request.aspect": {}}},
      "TR": {"templates": {
        "linux/kernel/locking/spinlock.c.tmpl": {},
        "linux/kernel/locking/spinlock.aspect.tmpl": {}
      }},
      "RSG": {"models": {
        "$linux/kernel/locking/spinlock.c": {"sets model": "flag"},
        "linux/alloc/spinlock.c": {"bug kinds": [
          "linux:alloc:spinlock::wrong flags",
          "linux:alloc:spinlock::nonatomic"
        ]}
      }}
    },
    "linux:alloc:usb lock": {
      "description": "...",
      "template": "Linux kernel modules",
      "RSG": {"models": {"linux/alloc/usb lock.c": {"bug kinds": [
        "linux:alloc:usb lock::wrong flags",
        "linux:alloc:usb lock::nonatomic"
      ]}}}
    },
    "linux:alloc": {
      "description": "...",
      "template": "Linux kernel modules",
      "RSG": {"models": {"linux/alloc/memory.c": {"bug kinds": [
        "linux:alloc::more at exit",
        "linux:alloc::less at exit"
      ]}}}
    },
    "linux:arch:io": {
      "description": "...",
      "template": "Linux kernel modules",
      "RSG": {"models": {"linux/arch/io.c": {"bug kinds": [
        "linux:arch:io::less initial decrement",
        "linux:arch:io::more initial at exit"
      ]}}}
    },
    "linux:block:genhd": {
      "description": "...",
      "template": "Linux kernel modules",
      "RSG": {"models": {"linux/block/genhd.c": {"bug kinds": [
        "linux:block:genhd::double allocation",
        "linux:block:genhd::use before allocation",
        "linux:block:genhd::delete before add",
        "linux:block:genhd::free before allocation",
        "linux:block:genhd::more initial at exit"
      ]}}}
    },
    "linux:block:queue": {
      "description": "...",
      "template": "Linux kernel modules",
      "RSG": {"models": {"linux/block/queue.c": {"bug kinds": [
        "linux:block:queue::double allocation",
        "linux:block:queue::use before allocation",
        "linux:block:queue::more initial at exit"
      ]}}}
    },
    "linux:block:request": {
      "description": "...",
      "template": "Linux kernel modules",
      "RSG": {"models": {"linux/block/request.c": {"bug kinds": [
        "linux:block:request::double get",
        "linux:block:request::double put",
        "linux:block:request::get at exit"
      ]}}}
    },
    "linux:drivers:base:class": {
      "description": "...",
      "template": "Linux kernel modules",
      "RSG": {"models": {"linux/drivers/base/class.c": {"bug kinds": [
        "linux:drivers:base:class::double registration",
        "linux:drivers:base:class::double deregistration",
        "linux:drivers:base:class::registered at exit"
      ]}}}
    },
    "linux:drivers:base:dma-mapping": {
      "description": "...",
      "template": "Linux kernel modules",
      "RSG": {"models": {"linux/drivers/base/dma-mapping.c": { "bug kinds": [
        "linux:drivers:base:dma-mapping::more initial at exit",
        "linux:drivers:base:dma-mapping::double map",
        "linux:drivers:base:dma-mapping::unmap before map"
      ]}}}
    },
    "linux:drivers:clk1": {
      "description": "...",
      "template": "Argument signatures for Linux kernel modules",
      "ASE": {"request aspects": {"linux/drivers/clk1.request.aspect": {}}},
      "TR": {"templates": [
        "linux/drivers/clk1.c.tmpl",
        "linux/drivers/clk1.aspect.tmpl"
      ]},
      "RSG": {"models": {"$linux/drivers/clk1.c": {"bug kinds": ["linux:drivers:clk1::more at exit"]}}}
    },
    "linux:drivers:clk2": {
      "description": "...",
      "template": "Argument signatures for Linux kernel modules",
      "ASE": {"request aspects": {"linux/drivers/clk2.request.aspect": {}}},
      "TR": {"templates": [
        "linux/drivers/clk2.c.tmpl",
        "linux/drivers/clk2.aspect.tmpl"
      ]},
      "RSG": {"models": {"$linux/drivers/clk2.c": {"bug kinds": ["linux:drivers:clk2::less initial decrement"]}}}
    },
    "linux:fs:char_dev": {
      "description": "...",
      "template": "Linux kernel modules",
      "RSG": {"models": {"linux/fs/char_dev.c": {"bug kinds": [
        "linux:fs:char_dev::double registration",
        "linux:fs:char_dev::double deregistration",
        "linux:fs:char_dev::registered at exit"
      ]}}}
    },
    "linux:fs:sysfs": {
      "description": "...",
      "template": "Linux kernel modules",
      "RSG": {"models": {"linux/fs/sysfs.c": {"bug kinds": [
        "linux:fs:sysfs::less initial decrement",
        "linux:fs:sysfs::more initial at exit"
      ]}}}
    },
    "linux:kernel:locking:mutex": {
      "description": "...",
      "template": "Argument signatures for Linux kernel modules",
      "ASE": {"request aspects": {"linux/kernel/locking/mutex.request.aspect": {}}},
      "TR": {"templates": {
        "linux/kernel/locking/mutex.c.tmpl": {},
        "linux/kernel/locking/mutex.aspect.tmpl": {}
      }},
      "RSG": {"models": {"$linux/kernel/locking/mutex.c": {
          "bug kinds": [
            "linux:kernel:locking:mutex::one thread:double lock",
            "linux:kernel:locking:mutex::one thread:double lock try",
            "linux:kernel:locking:mutex::one thread:double unlock",
            "linux:kernel:locking:mutex::one thread:locked at exit"
          ],
          "sets model": "flag"
      }}}
    },
    "linux:kernel:locking:rwlock": {
      "description": "...",
      "template": "Linux kernel modules",
      "RSG": {"models": {"linux/kernel/locking/rwlock.c": {"bug kinds": [
        "linux:kernel:locking:rwlock::read lock on write lock",
        "linux:kernel:locking:rwlock::more read unlocks",
        "linux:kernel:locking:rwlock::read lock at exit",
        "linux:kernel:locking:rwlock::double write lock",
        "linux:kernel:locking:rwlock::double write unlock",
        "linux:kernel:locking:rwlock::write lock at exit"
      ]}}}
    },
    "linux:kernel:locking:spinlock": {
      "description": "...",
      "template": "Argument signatures for Linux kernel modules",
      "ASE": {"request aspects": {"linux/kernel/locking/spinlock.request.aspect": {}}},
      "TR": {"templates": {
        "linux/kernel/locking/spinlock.c.tmpl": {},
        "linux/kernel/locking/spinlock.aspect.tmpl": {}
      }},
      "RSG": {"models": {"$linux/kernel/locking/spinlock.c": {
        "bug kinds": [
          "linux:kernel:locking:spinlock::one thread:double lock",
          "linux:kernel:locking:spinlock::one thread:double lock try",
          "linux:kernel:locking:spinlock::one thread:double unlock",
          "linux:kernel:locking:spinlock::one thread:locked at exit"
        ],
        "sets model": "flag"
      }}}
    },
    "linux:kernel:rcu:update:lock bh": {
      "description": "...",
      "template": "Linux kernel modules",
      "RSG": {"models": {"linux/kernel/rcu/update/lock bh.c": {"bug kinds": [
        "linux:kernel:rcu:update:lock bh::more unlocks",
        "linux:kernel:rcu:update:lock bh::locked at read section",
        "linux:kernel:rcu:update:lock bh::locked at exit"
      ]}}}
    },
    "linux:kernel:rcu:update:lock sched": {
      "description": "...",
      "template": "Linux kernel modules",
      "RSG": {"models": {"linux/kernel/rcu/update/lock sched.c": {"bug kinds": [
        "linux:kernel:rcu:update:lock sched::more unlocks",
        "linux:kernel:rcu:update:lock sched::locked at read section",
        "linux:kernel:rcu:update:lock sched::locked at exit"
      ]}}}
    },
    "linux:kernel:rcu:update:lock": {
      "description": "...",
      "template": "Linux kernel modules",
      "RSG": {"models": {"linux/kernel/rcu/update/lock.c": {"bug kinds": [
        "linux:kernel:rcu:update:lock::more unlocks",
        "linux:kernel:rcu:update:lock::locked at read section",
        "linux:kernel:rcu:update:lock::locked at exit"
      ]}}}
    },
    "linux:kernel:rcu:srcu": {
      "description": "...",
      "template": "Linux kernel modules",
      "RSG": {"models": {"linux/kernel/rcu/srcu.c": {"bug kinds": [
        "linux:kernel:rcu:srcu::more unlocks",
        "linux:kernel:rcu:srcu::locked at read section",
        "linux:kernel:rcu:srcu::locked at exit"
      ]}}}
    },
    "linux:kernel:sched:completion": {
      "description": "...",
      "template": "Argument signatures for Linux kernel modules",
      "ASE": {"request aspects": {"linux/kernel/sched/completion.request.aspect": {}}},
      "TR": {"templates": {
        "linux/kernel/sched/completion.c.tmpl": {},
        "linux/kernel/sched/completion.aspect.tmpl": {}
      }},
      "RSG": {"models": {"$linux/kernel/sched/completion.c": {
          "bug kinds": [
            "linux:kernel:sched:completion::double init",
            "linux:kernel:sched:completion::wait without init"
          ]
      }}}
    },
    "linux:kernel:module": {
      "description": "...",
      "template": "Linux kernel modules",
      "RSG": {"models": {"linux/kernel/module.c": {"bug kinds": [
          "linux:kernel:module::less initial decrement",
          "linux:kernel:module::more initial at exit"
      ]}}}
    },
    "linux:lib:find_bit": {
      "description": "...",
      "template": "Linux kernel modules",
      "RSG": {"models": {"linux/lib/find_bit.c": {"bug kinds": ["linux:lib:find_bit::offset out of range"]}}}
    },
    "linux:lib:idr": {
      "description": "...",
      "template": "Argument signatures for Linux kernel modules",
      "ASE": {"request aspects": {"linux/lib/idr.request.aspect": {}}},
      "TR": {"templates": {
        "linux/lib/idr.c.tmpl": {},
        "linux/lib/idr.aspect.tmpl": {}
      }},
      "RSG": {"models": {"$linux/lib/idr.c": {
          "bug kinds": [
            "linux:lib:idr::double init",
            "linux:lib:idr::not initialized",
            "linux:lib:idr::destroyed before usage",
            "linux:lib:idr::more at exit"
          ]
      }}}
    },
    "linux:mmc:sdio_func": {
      "description": "...",
      "template": "Linux kernel modules",
      "RSG": {"models": {"linux/mmc/sdio_func.c": {
        "bug kinds": [
          "linux:mmc:sdio_func::wrong params",
          "linux:mmc:sdio_func::double claim",
          "linux:mmc:sdio_func::release without claim",
          "linux:mmc:sdio_func::unreleased at exit"
        ],
        "headers": [
          "linux/mmc/sdio_func.h",
          "linux/mmc/host.h",
          "linux/mmc/card.h"
        ]
      }}}
    },
    "linux:net:register": {
      "description": "Error handling for netdev in probe()",
      "template": "Linux kernel modules",
      "RSG": {"models": {"linux/net/register.c": {"bug kinds": ["linux:net:register::wrong return value"]}}}
    },
    "linux:net:rtnetlink": {
      "description": "...",
      "template": "Linux kernel modules",
      "RSG": {"models": {"linux/net/rtnetlink.c": { "bug kinds": [
        "linux:net:rtnetlink::double lock",
        "linux:net:rtnetlink::lock on exit",
        "linux:net:rtnetlink::double unlock"
      ]}}}
    },
    "linux:net:sock": {
      "description": "...",
      "template": "Linux kernel modules",
      "RSG": {"models": {"linux/net/sock.c": { "bug kinds": [
        "linux:net:sock::all locked sockets must be released",
        "linux:net:sock::double release"
      ]}}}
    },
    "linux:usb:coherent": {
      "description": "...",
      "template": "Linux kernel modules",
      "RSG": {"models": {"linux/usb/coherent.c": {"bug kinds":[
        "linux:usb:coherent::less initial decrement",
        "linux:usb:coherent::more initial at exit"
      ]}}}
    },
    "linux:usb:dev": {
      "description": "...",
      "template": "Linux kernel modules",
      "RSG": {"models": {
          "linux/arch/atomic.c": {},
          "linux/usb/dev.c": {"bug kinds": [
            "linux:usb:dev::unincremented counter decrement",
            "linux:usb:dev::less initial decrement",
            "linux:usb:dev::more initial at exit",
            "linux:usb:dev::probe failed"
          ]}
        }
      }
    },
    "linux:usb:gadget": {
      "description": "...",
      "template": "Linux kernel modules",
      "RSG": {"models": {"linux/usb/gadget.c": {"bug kinds": [
        "linux:usb:gadget::class registration with usb gadget",
        "linux:usb:gadget::class deregistration with usb gadget",
        "linux:usb:gadget::chrdev registration with usb gadget",
        "linux:usb:gadget::chrdev deregistration with usb gadget",
        "linux:usb:gadget::double usb gadget registration",
        "linux:usb:gadget::double usb gadget deregistration",
        "linux:usb:gadget::usb gadget registered at exit"
      ]}}}
    },
    "linux:usb:register": {
      "description": "Error handling for usb register in probe()",
      "template": "Linux kernel modules",
      "RSG": {"models": {"linux/usb/register.c": {"bug kinds": ["linux:usb:register::wrong return value"]}}}
    },
    "linux:usb:urb": {
      "description": "...",
      "template": "Linux kernel modules",
      "RSG": {"models": {"linux/usb/urb.c": {"bug kinds": [
        "linux:usb:urb::less initial decrement",
        "linux:usb:urb::more initial at exit"
      ]}}}
    },
    "sync:race": {
      "description": "...",
      "template": "Linux kernel modules",
      "EMG": {
         "translation options": {
           "dump automata graphs": false,
           "implicit callback calls": false,
           "direct control functions calls": false,
           "nested automata": true,
           "no actions composition": ["Condition"],
           "pointer initialization": {
             "structures": true,
             "arrays": true,
             "functions": false,
             "unions": false,
             "primitives": false
           },
           "pointer free": {
             "structures": true,
             "arrays": true,
             "functions": false,
             "unions": false,
             "primitives": false
           },
           "allocate with sizeof": true,
           "allocate external": false
         }
      },
      "RSG": {
<<<<<<< HEAD
        "models": {"sync/races.c": {"bug kinds": []}}
      },
      "FVTP": {
        "verifier profile": "CPALockator race checking",
        "verifier": {
          "name": "CPAchecker",
          "version": "CPALockator:25248"
        },
        "result processing": {
          "expect several witnesses": true
        }
=======
        "models": {"sync/races.c": {"bug kinds": []}},
        "verifier version": "CPALockator:25964",
        "verifier configuration": "-lockator-linux"
>>>>>>> bf3f5a80
      }
    }
  }
}<|MERGE_RESOLUTION|>--- conflicted
+++ resolved
@@ -587,6 +587,8 @@
            "direct control functions calls": false,
            "nested automata": true,
            "no actions composition": ["Condition"],
+           "self parallelism": true,
+           "pure pthread interface": false,
            "pointer initialization": {
              "structures": true,
              "arrays": true,
@@ -606,23 +608,17 @@
          }
       },
       "RSG": {
-<<<<<<< HEAD
         "models": {"sync/races.c": {"bug kinds": []}}
       },
       "FVTP": {
         "verifier profile": "CPALockator race checking",
         "verifier": {
           "name": "CPAchecker",
-          "version": "CPALockator:25248"
+          "version": "CPALockator:25964"
         },
         "result processing": {
           "expect several witnesses": true
         }
-=======
-        "models": {"sync/races.c": {"bug kinds": []}},
-        "verifier version": "CPALockator:25964",
-        "verifier configuration": "-lockator-linux"
->>>>>>> bf3f5a80
       }
     }
   }
