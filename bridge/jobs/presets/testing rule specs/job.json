{
  "Common": {
    "Linux kernel": {
      "source": "linux-3.14",
      "configuration": "allmodconfig",
      "build kernel": false
    },
    "LKVOG strategy": {"name": "separate modules"},
    "maximum verification object size": 30000,
    "rule specifications DB": "rule specs.json",
    "unite rule specifications": false,
    "RSG strategy": "instrumentation",
    "VTG strategy": {
      "name": "single bug type",
      "verifier": {
        "name": "CPAchecker",
        "version": "20376",
        "options": [{"-ldv": ""}]
      },
      "resource limits": {
        "wall time": 1000000,
        "CPU time": 900000,
        "memory size": 10000000000,
        "CPU model": null,
        "number of CPU cores": 1,
        "result size": 1000000
      },
      "merge source files": true
    },
    "ideal verdicts": [
      {
        "ideal verdict": "safe",
        "verification object": "ext-modules/safe.ko"
      },
      {"ideal verdict": "unsafe"}
    ]
  },
  "Sub-jobs": [
    {
      "Linux kernel": {
        "external modules": "tests/linux/empty",
        "modules": ["safe.ko"]
      },
      "rule specifications": [
        "linux:alloc:irq",
        "linux:alloc:spin lock",
        "linux:alloc:usb lock",
        "linux:spinlock",
        "linux:rwlock",
        "linux:mutex",
        "linux:mmc:sdio_func"
      ]
    },
    {
      "Linux kernel": {
        "external modules": "tests/linux/mutex",
        "modules": [
          "double-lock.ko",
          "double-unlock.ko",
          "double-unlock-2.ko",
          "locked-at-exit.ko",
          "safe.ko"
        ]
      },
      "rule specifications": ["linux:mutex"]
    },
    {
      "Linux kernel": {
        "external modules": "tests/linux/usb/gadget",
        "modules": [
          "created-at-exit.ko",
          "class-registered-at-exit.ko",
          "unregister-class.ko",
          "safe.ko"
        ]
      },
      "rule specifications": ["linux:class"]
    },
    {
      "Linux kernel": {
        "external modules": "tests/linux/usb/gadget",
        "modules": [
          "chrdev-at-exit.ko",
          "chrdev-at-exit-2.ko",
          "unregister-chrdev.ko",
          "safe.ko"
        ]
      },
      "rule specifications": ["linux:chrdev"]
    },
    {
      "Linux kernel": {
        "external modules": "tests/linux/usb/gadget",
        "modules": [
          "chrdev-with-usb-gadget.ko",
          "class-with-usb-gadget.ko",
          "usb-gadget-at-exit.ko",
          "unregister-usb-gadget.ko",
          "safe.ko"
        ]
      },
      "rule specifications": ["linux:usb:gadget"]
    },
    {
      "Linux kernel": {
        "external modules": "tests/linux/module",
        "modules": [
          "double-put.ko",
          "get-without-put.ko",
          "put-and-exit.ko",
          "refcount.ko",
          "tryget.ko",
          "safe.ko"
        ]
      },
      "rule specifications": ["linux:module"]
    },
    {
      "Linux kernel": {
        "external modules": "tests/linux/rwlock",
        "modules": [
          "rlock.ko",
          "wlock.ko",
          "runlock.ko",
          "wunlock.ko",
          "rlock-after-wlock.ko",
          "tryrlock.ko",
          "trywlock.ko",
          "safe.ko"
        ]
      },
      "rule specifications": ["linux:rwlock"]
    },
    {
      "Linux kernel": {
        "external modules": "tests/linux/usb2",
        "modules": [
          "netdev.ko",
          "netdev2.ko",
          "safe.ko"
        ]
      },
      "rule specifications": ["linux:netdev"]
    },
    {
      "Linux kernel": {
        "external modules": "tests/linux/usb2",
        "modules": [
          "register.ko",
          "safe.ko"
        ]
      },
      "rule specifications": ["linux:usb:register"]
    },
    {
      "Linux kernel": {
        "external modules": "tests/linux/mmc",
        "modules": [
          "claim.ko",
          "memcpy.ko",
          "release.ko",
          "sdio.ko",
          "sdio-2.ko",
          "sdio-3.ko",
          "safe.ko"
        ]
      },
      "rule specifications": ["linux:mmc:sdio_func"]
    },
    {
      "Linux kernel": {
        "external modules": "tests/linux/alloc1",
        "modules": [
          "wrong-flags.ko",
          "nonatomic.ko",
          "safe.ko"
        ]
      },
      "rule specifications": ["linux:alloc:irq"]
    },
    {
      "Linux kernel": {
        "external modules": "tests/linux/alloc2",
        "modules": [
          "wrong-flags-lock.ko",
          "wrong-flags-trylock.ko",
          "nonatomic-lock.ko",
          "nonatomic-trylock.ko",
          "safe.ko"
        ]
      },
      "rule specifications": ["linux:alloc:spin lock"]
    },
    {
      "Linux kernel": {
        "external modules": "tests/linux/alloc3",
        "modules": [
          "wrong-flags-lock.ko",
          "wrong-flags-lock-for-reset.ko",
          "wrong-flags-trylock.ko",
          "nonatomic-lock.ko",
          "nonatomic-lock-for-reset.ko",
          "nonatomic-trylock.ko",
          "safe.ko"
        ]
      },
      "rule specifications": ["linux:alloc:usb lock"]
    },
    {
      "Linux kernel": {
        "external modules": "tests/linux/spinlock",
        "modules": [
          "atomic.ko",
          "double-lock.ko",
          "double-unlock.ko",
          "double-unlock-2.ko",
          "is-locked.ko",
          "trylock.ko",
          "safe.ko"
        ]
      },
      "rule specifications": ["linux:spinlock"]
    },
    {
      "Linux kernel": {
        "external modules": "tests/linux/usb/dev",
        "modules": [
          "less-decrement.ko",
          "more-at-exit.ko",
          "safe.ko"
        ]
      },
      "rule specifications": ["linux:usb:dev"]
    },
    {
      "Linux kernel": {
        "external modules": "tests/linux/alloc4",
        "modules": [
          "alloc-without-free.ko",
          "free-without-alloc.ko",
          "safe.ko"
        ]
      },
      "rule specifications": ["linux:alloc:resource"]
    },
    {
      "Linux kernel": {
        "external modules": "tests/linux/usb/urb",
        "modules": [
          "less-decrement.ko",
          "more-at-exit.ko",
          "safe.ko"
        ]
      },
      "rule specifications": ["linux:usb:urb"]
    },
    {
      "Linux kernel": {
        "external modules": "tests/linux/usb/coherent",
        "modules": [
          "less-decrement.ko",
          "more-at-exit.ko",
          "safe.ko"
        ]
      },
<<<<<<< HEAD
      "rule specifications": ["linux:usb:coherent"]
=======
      "rule specifications": ["linux:usb:coherent"],
      "ideal verdict": "unsafe"
    },
    {
      "Linux kernel": {
        "external modules": "tests/linux/rtnl",
        "modules": ["safe.ko"]
      },
      "rule specifications": ["linux:rtnl"],
      "ideal verdict": "safe"
    },
    {
      "Linux kernel": {
        "external modules": "tests/linux/rtnl",
        "modules": ["double-lock.ko"]
      },
      "rule specifications": ["linux:rtnl"],
      "ideal verdict": "unsafe"
    },
    {
      "Linux kernel": {
        "external modules": "tests/linux/rtnl",
        "modules": ["double-unlock.ko"]
      },
      "rule specifications": ["linux:rtnl"],
      "ideal verdict": "unsafe"
    },
    {
      "Linux kernel": {
        "external modules": "tests/linux/rtnl",
        "modules": ["lock-on-exit.ko"]
      },
      "rule specifications": ["linux:rtnl"],
      "ideal verdict": "unsafe"
    },
    {
      "Linux kernel": {
        "external modules": "tests/linux/sock",
        "modules": ["safe.ko"]
      },
      "rule specifications": ["linux:sock"],
      "ideal verdict": "safe"
    },
    {
      "Linux kernel": {
        "external modules": "tests/linux/sock",
        "modules": ["double-release.ko"]
      },
      "rule specifications": ["linux:sock"],
      "ideal verdict": "unsafe"
    },
    {
      "Linux kernel": {
        "external modules": "tests/linux/sock",
        "modules": ["all-locked-sockets-must-be-released.ko"]
      },
      "rule specifications": ["linux:sock"],
      "ideal verdict": "unsafe"
    },
    {
      "Linux kernel": {
        "external modules": "tests/linux/sock",
        "modules": ["double-release-2.ko"]
      },
      "rule specifications": ["linux:sock"],
      "ideal verdict": "unsafe"
>>>>>>> 85f749b0
    }
  ]
}<|MERGE_RESOLUTION|>--- conflicted
+++ resolved
@@ -263,76 +263,31 @@
           "safe.ko"
         ]
       },
-<<<<<<< HEAD
       "rule specifications": ["linux:usb:coherent"]
-=======
-      "rule specifications": ["linux:usb:coherent"],
-      "ideal verdict": "unsafe"
     },
     {
       "Linux kernel": {
         "external modules": "tests/linux/rtnl",
-        "modules": ["safe.ko"]
-      },
-      "rule specifications": ["linux:rtnl"],
-      "ideal verdict": "safe"
-    },
-    {
-      "Linux kernel": {
-        "external modules": "tests/linux/rtnl",
-        "modules": ["double-lock.ko"]
-      },
-      "rule specifications": ["linux:rtnl"],
-      "ideal verdict": "unsafe"
-    },
-    {
-      "Linux kernel": {
-        "external modules": "tests/linux/rtnl",
-        "modules": ["double-unlock.ko"]
-      },
-      "rule specifications": ["linux:rtnl"],
-      "ideal verdict": "unsafe"
-    },
-    {
-      "Linux kernel": {
-        "external modules": "tests/linux/rtnl",
-        "modules": ["lock-on-exit.ko"]
-      },
-      "rule specifications": ["linux:rtnl"],
-      "ideal verdict": "unsafe"
+        "modules": [
+          "double-lock.ko",
+          "double-unlock.ko",
+          "lock-on-exit.ko",
+          "safe.ko"
+        ]
+      },
+      "rule specifications": ["linux:rtnl"]
     },
     {
       "Linux kernel": {
         "external modules": "tests/linux/sock",
-        "modules": ["safe.ko"]
-      },
-      "rule specifications": ["linux:sock"],
-      "ideal verdict": "safe"
-    },
-    {
-      "Linux kernel": {
-        "external modules": "tests/linux/sock",
-        "modules": ["double-release.ko"]
-      },
-      "rule specifications": ["linux:sock"],
-      "ideal verdict": "unsafe"
-    },
-    {
-      "Linux kernel": {
-        "external modules": "tests/linux/sock",
-        "modules": ["all-locked-sockets-must-be-released.ko"]
-      },
-      "rule specifications": ["linux:sock"],
-      "ideal verdict": "unsafe"
-    },
-    {
-      "Linux kernel": {
-        "external modules": "tests/linux/sock",
-        "modules": ["double-release-2.ko"]
-      },
-      "rule specifications": ["linux:sock"],
-      "ideal verdict": "unsafe"
->>>>>>> 85f749b0
+        "modules": [
+          "double-release.ko",
+          "all-locked-sockets-must-be-released.ko",
+          "double-release-2.ko",
+          "safe.ko"
+        ]
+      },
+      "rule specifications": ["linux:sock"]
     }
   ]
 }