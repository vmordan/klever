{% extends 'jobs/base.html' %}

{% load i18n %}

{% load humanize %}
{% load tz %}
{% load staticfiles %}

{% block jobs_head_block %}<script src="{% static 'jobs/js/editjob.js' %}"></script>{% endblock %}

{% block title %}{% trans 'Job' %} ({{ job.get_status_display }}){% endblock %}

{% block body_block %}
    {% if job %}
        <div class="ui grid">
            <div id="view_job_1st_part" class="eight wide column">
                <div class="ui small icon buttons top attached">
                    <button id="copy_job_btn" class="ui teal button note-popup{% if not can_create %} disabled{% endif %}" data-position="bottom left" data-content="{% trans 'Make copy' %}"><i class="file outline icon"></i></button>
                    <button id="load_job_btn" class="ui olive button note-popup{% if not can_download %} disabled{% endif %}" data-position="bottom left" data-content="{% trans 'Download' %}"><i class="download icon"></i></button>
                    <button id="decide_job_btn_show_popup" class="ui purple button note-popup{% if not can_decide %} disabled{% endif %}" data-position="bottom left" data-content="{% trans 'Start decision' %}"><i class="play icon"></i></button>
                    <button id="show_fast_job_start_popup" data-variation="very wide" class="ui purple button note-popup{% if not can_decide %} disabled{% endif %}" data-position="bottom left" data-content="{% trans 'Start decision with default values' %}"><i class="play forward icon"></i></button>
                    <button id="show_last_job_start_popup" data-variation="very wide" class="ui purple button note-popup{% if not can_decide %} disabled{% endif %}" data-position="bottom left" data-content="{% trans 'Start decision with last configuration' %}"><i class="history icon"></i></button>
                    <button id="stop_job_btn" class="ui orange button note-popup{% if not can_stop %} disabled{% endif %}" data-position="bottom center" data-content="{% trans 'Stop decision' %}"><i class="stop icon"></i></button>
                    <button id="edit_job_btn" class="ui blue button note-popup{% if not can_edit %} disabled{% endif %}" data-position="bottom right" data-content="{% trans 'Edit' %}"><i class="write icon"></i></button>
                    <button id="edit_versions" class="ui brown button note-popup{% if not can_edit %} disabled{% endif %}" data-position="bottom right" data-content="{% trans 'Delete versions' %}"><i class="recycle icon"></i></button>
                    <button id="show_remove_job_popup" class="ui red button note-popup{% if not can_delete %} disabled{% endif %}" data-position="bottom right" data-content="{% trans 'Delete' %}"><i class="remove icon"></i></button>
                    <button id="collapse_reports_modal_show" class="ui orange button note-popup{% if not can_collapse %} disabled{% endif %}" data-position="bottom right" data-content="{% trans 'Collapse reports' %}"><i class="archive icon"></i></button>
                    <button id="dfc_modal_show" class="ui teal button note-popup{% if not can_dfc %} disabled{% endif %}" data-position="bottom right" data-content="{% trans 'Download files for competition' %}"><i class="download icon"></i></button>
                    <button id="clear_verifications_modal_show" class="ui orange button note-popup{% if not can_clear_verifications %} disabled{% endif %}" data-position="bottom right" data-content="{% trans 'Clear verification files' %}"><i class="erase icon"></i></button>
                </div>
                <table class="ui selectable compact inverted violet table attached">
                    <thead>
                        <tr>
                            <th class="center aligned" colspan="2">
                                <span class="ui olive header">{{ job.name }}{% if job.weight != '0' %} ({{ job.get_weight_display|lower }}){% endif %}</span>
                            </th>
                        </tr>
                    </thead>
                    <tbody>
                        <tr>
                            <th class="right aligned">{% trans 'Class' %}</th>
                            <td>{{ job.get_type_display }}</td>
                        </tr>
                        <tr>
                            <th class="right aligned">{% trans 'Format' %}</th>
                            <td>{{ job.format }}</td>
                        </tr>
                        <tr>
                            <th class="right aligned">{% trans 'Safe marks' %}</th>
                            <td>
                                {% if can_edit %}
                                    <a id="safe_marks_link" class="violet-link" href="#">{% if job.safe_marks %}{% trans 'Enabled' %}{% else %}{% trans 'Disabled' %}{% endif %}</a>
                                {% else %}
                                    {% if job.safe_marks %}{% trans 'Enabled' %}{% else %}{% trans 'Disabled' %}{% endif %}
                                {% endif %}
                            </td>
                        </tr>
                        <tr>
                            <th class="right aligned">{% trans 'Identifier' %}</th>
                            <td>{{ job.identifier }}</td>
                        </tr>
                        {% if created_by %}
                            <tr>
                                <th class="right aligned">{% trans 'Created by' %}</th>
                                <td><a class="violet-link" href="{% url 'users:show_profile' created_by.pk %}">{{ created_by.get_full_name }}</a></td>
                            </tr>
                        {% endif %}
                        {% if parents %}
                            <tr>
                                <th class="right aligned">{% trans 'Parents' %}</th>
                                <td>
                                    {% for parent in parents %}
                                        <div class="ui bulleted list"><div class="item">
                                        {% if parent.pk %}
                                            <a class="violet-link" href="{% url 'jobs:job' parent.pk %}">{{ parent.name }}</a>
                                        {% else %}
                                            <ins>{{ parent.name }}</ins>
                                        {% endif %}
                                    {% endfor %}
                                    {% for parent in parents %}
                                        </div></div>
                                    {% endfor %}
                                </td>
                            </tr>
                        {% endif %}
                        {% if children %}
                            <tr>
                                <th class="right aligned">{% trans 'Children' %}</th>
                                <td>
                                    <div class="ui bulleted list">
                                        {% for child in children %}
                                            <div class="item">
                                                {% if child.pk %}
                                                    <a class="violet-link" href="{% url 'jobs:job' child.pk %}">{{ child.name }}</a>
                                                {% else %}
                                                    <span><ins>{{ child.name }}</ins></span>
                                                {% endif %}
                                            </div>
                                        {% endfor %}
                                    </div>
                                </td>
                            </tr>
                        {% endif %}
                        <tr>
                            <th class="right aligned">{% trans 'Last change' %}</th>
                            <td>
                                {% if user.extended.data_format == 'hum' %}
                                    {{ last_version.change_date|naturaltime }}
                                {% else %}
                                    {% timezone user.extended.timezone %}
                                        {{ last_version.change_date }}
                                    {% endtimezone %}
                                {% endif %}
                                {% if last_version.change_author %}
                                    (<a class="violet-link" href="{% url 'users:show_profile' last_version.change_author.pk %}">{{ last_version.change_author.get_full_name }}</a>)
                                {% endif %}
                                {% if last_version.comment|length %}
                                    <p><span class="italic">{% trans 'Comment' %}:</span> <small>"{{ last_version.comment }}"</small></p>
                                {% endif %}
                            </td>
                        </tr>
                        {% if job.solvingprogress.start_date %}
                            <tr>
                                <th class="right aligned">{% trans 'Start decision date' %}</th>
                                <td>
                                    {% if user.extended.data_format == 'hum' %}
                                        {{ job.solvingprogress.start_date|naturaltime }}
                                    {% else %}
                                        {% timezone user.extended.timezone %}
                                            {{ job.solvingprogress.start_date|date:"r" }}
                                        {% endtimezone %}
                                    {% endif %}
                                </td>
                            </tr>
                        {% endif %}
                        {% if job.solvingprogress.finish_date %}
                            <tr>
                                <th class="right aligned">{% trans 'Finish decision date' %}</th>
                                <td>
                                    {% if user.extended.data_format == 'hum' %}
                                        {{ job.solvingprogress.finish_date|naturaltime }}
                                    {% else %}
                                        {% timezone user.extended.timezone %}
                                            {{ job.solvingprogress.finish_date|date:"r" }}
                                        {% endtimezone %}
                                    {% endif %}
                                </td>
                            </tr>
                        {% endif %}
                        {% if progress_data %}
                            <tr>
                                <th class="right aligned">{% trans 'Decision progress' %}</th>
                                <td id="progress_val">{{ progress_data.0 }}</td>
                            </tr>
                            <tr>
                                <th class="right aligned">{% trans 'Average time before finishing decision (all jobs)' %}</th>
                                <td id="average_time">{{ progress_data.1 }}</td>
                            </tr>
                            <tr>
                                <th class="right aligned">{% trans 'Average time before finishing decision (just this jobs)' %}</th>
                                <td id="local_average_time">{{ progress_data.2 }}</td>
                            </tr>
                            <tr>
                                <th class="right aligned">{% trans 'Maximum time before finishing decision' %}</th>
                                <td id="max_time">{{ progress_data.3 }}</td>
                            </tr>
                        {% endif %}
                        <tr id="job_status_popup_activator">
                            <th class="right aligned">{% trans 'Decision status' %}</th>
                            <td>
                                {% if reportdata.report %}
                                    <a class="status-link status{{ job.status }}-link" href="{% url 'reports:component' job.pk reportdata.report.pk %}">{{ job.get_status_display }}</a>
                                {% else %}
                                    <span style="color: #f1ffff">{{ job.get_status_display }}</span>
                                {% endif %}
                                <input id="job_status_value" type="hidden" value="{{ job.status }}">
                            </td>
                        </tr>
                    </tbody>
                </table>
                <input type="hidden" id="job_pk" value="{{ job.pk }}">
                <input type="hidden" id="job_identifier" value="{{ job.identifier }}">
                {% if job.solvingprogress.error %}
                    <div id="job_status_popup" class="ui inverted popup wide hidden">
                        <div class="ui red header">{{ job.solvingprogress.error }}</div>
                    </div>
                {% endif %}
                <br>
                {% include 'jobs/viewJobFilters.html' %}
                <br>
                <div id="job_data_div">
                    {% if reportdata %}
                        {% include 'jobs/jobData.html' %}
                    {% endif %}
                </div>
            </div>
            <div id="edit_job_div" class="eight wide column"></div>
        </div>
        {% if can_edit %}
            <div id="safe_marks_popup" class="ui inverted popup">
                <div class="content">
                    <button id="change_safe_marks" class="ui tiny violet button">{% if job.safe_marks %}{% trans 'Disable' %}{% else %}{% trans 'Enable' %}{% endif %}</button>
                </div>
            </div>
        {% endif %}
        <div id="remove_job_popup" class="ui basic modal">
            <div class="ui icon header">
                <i class="warning sign icon"></i>
                {% trans 'Are you sure' %}?
            </div>
            <div class="content">
                <div class="ui center aligned grid">
                    <p>{% trans 'All versions and all data of this job will be deleted' %}!</p>
                </div>
            </div>
            <div class="actions">
                <div class="ui center aligned grid">
                    <button id="cancel_remove_job" type="button" class="ui blue basic inverted button">{% trans 'Cancel' %}</button>
                    <button id="remove_job_btn" type="button" class="ui red basic inverted button">{% trans 'Delete' %}</button>
                </div>
            </div>
        </div>
        <div id="last_start_job_popup" class="ui basic modal">
            <div class="ui icon header">
                <i class="warning sign icon"></i>
                {% trans 'Are you sure' %}?
            </div>
            <div class="content">
                <div class="ui center aligned grid">
                    <p>{% trans 'All existing reports of this job will be deleted' %}!</p>
                </div>
            </div>
            <div class="actions">
                <div class="ui center aligned grid">
                    <button id="cancel_last_start_job" type="button" class="ui blue basic inverted button">{% trans 'Cancel' %}</button>
                    <button id="lastconf_job_start" type="button" class="ui red basic inverted button">{% trans 'Start' %}</button>
                </div>
            </div>
        </div>
        <div id="fast_start_job_popup" class="ui basic modal">
            <div class="ui icon header">
                <i class="warning sign icon"></i>
                {% trans 'Are you sure' %}?
            </div>
            <div class="content">
                <div class="ui center aligned grid">
                    <p>{% trans 'All existing reports of this job will be deleted' %}!</p>
                </div>
            </div>
            <div class="actions">
                <div class="ui center aligned grid">
                    <button id="cancel_fast_start_job" type="button" class="ui blue basic inverted button">{% trans 'Cancel' %}</button>
                    <button id="fast_job_start" type="button" class="ui red basic inverted button">{% trans 'Start' %}</button>
                </div>
            </div>
        </div>
        <div id="start_job_popup" class="ui basic modal">
            <div class="ui icon header">
                <i class="warning sign icon"></i>
                {% trans 'Are you sure' %}?
            </div>
            <div class="content">
                <div class="ui center aligned grid">
                    <p>{% trans 'All existing reports of this job will be deleted' %}!</p>
                </div>
            </div>
            <div class="actions">
                <div class="ui center aligned grid">
                    <button id="cancel_start_job" type="button" class="ui blue basic inverted button">{% trans 'Cancel' %}</button>
                    <a href="{% url 'jobs:prepare_run' job.pk %}" class="ui red basic inverted button">{% trans 'Start' %}</a>
                </div>
            </div>
        </div>
        <div id="collapse_reports_modal" class="ui basic modal">
            <div class="ui icon header">
                <i class="warning sign icon"></i>
                {% trans 'Are you sure' %}?
            </div>
            <div class="content">
                <div class="ui center aligned grid">
                    <p>{% trans 'There is no reverse of this action' %}!</p>
                </div>
            </div>
            <div class="actions">
                <div class="ui center aligned grid">
                    <button id="cancel_collapse_reports" type="button" class="ui blue basic inverted button">{% trans 'Cancel' %}</button>
                    <button id="collapse_reports_btn" class="ui orange basic inverted button">{% trans 'Collapse' %}</button>
                </div>
            </div>
        </div>
        <div id="remove_job_with_children_popup" class="ui basic modal">
            <div class="ui icon header">
                <i class="warning sign icon"></i>
                {% trans 'Are you sure' %}?
            </div>
            <div class="content">
                <div class="ui center aligned grid">
                    <p>{% trans "The job has children, and all of them will be deleted" %}!</p>
                </div>
            </div>
            <div class="actions">
                <div class="ui center aligned grid">
                    <button id="cancel_remove_job_with_children" type="button" class="ui blue basic inverted button">{% trans 'Cancel' %}</button>
                    <button id="remove_job_with_children_btn" type="button" class="ui red basic inverted button">{% trans 'Delete' %}</button>
                </div>
            </div>
        </div>
        <div id="clear_verifications_modal" class="ui basic modal">
            <div class="ui icon header">
                <i class="warning sign icon"></i>
                {% trans 'Are you sure' %}?
            </div>
            <div class="content">
                <div class="ui center aligned grid">
                    <p>{% trans "Files of verification reports will be deleted" %}!</p>
                </div>
            </div>
            <div class="actions">
                <div class="ui center aligned grid">
                    <button id="cancel_clear_verifications" type="button" class="ui blue basic inverted button">{% trans 'Cancel' %}</button>
                    <button id="clear_verifications_confirm" type="button" class="ui red basic inverted button">{% trans 'Clear' %}</button>
                </div>
            </div>
        </div>
        {% if can_dfc %}
            <div id="dfc_modal" class="ui small dinamic modal">
                <div class="ui header">{% trans 'Choose filters' %}</div>
                <div class="content">
                    <div class="ui grid">
                        <div class="six wide column">
                            {% if reportdata.view_data.unsafes|length or reportdata.unsafes_total or reportdata.view_data.tags_unsafe|length %}
                                <div class="ui checkbox">
                                    <label for="dfc__u">{% trans 'Unsafes' %}</label>
                                    <input id="dfc__u" type="checkbox">
                                </div>
                                <br>
                            {% endif %}
                            {% if reportdata.view_data.safes|length or reportdata.safes_total or reportdata.view_data.tags_safe|length %}
                                <div class="ui checkbox">
                                    <label for="dfc__s">{% trans 'Safes' %}</label>
                                    <input id="dfc__s" type="checkbox">
                                </div>
                                <br>
                            {% endif %}
                            {% if reportdata.view_data.unknowns|length %}
                                <div class="ui checkbox">
                                    <label for="dfc__f">{% trans 'Unknowns' %}</label>
                                    <input id="dfc__f" type="checkbox">
                                </div>
                                <br>
                            {% endif %}
                        </div>
                        <div id="dfc_problems" class="ten wide column" style="display: none">
                            {% if reportdata.problems|length %}
                                <p><small>{% trans "If you don't choose unknowns' problems then all unknowns files will be downloaded" %}</small></p>
                            {% endif %}
                            {% for problem in reportdata.problems %}
                                <div class="ui checkbox">
                                    <label for="dfc__p__{{ problem.1 }}">{{ problem.0 }}</label>
                                    <input id="dfc__p__{{ problem.1 }}" type="checkbox" value="{{ problem.1 }}">
                                </div>
                                <br>
                            {% endfor %}
                        </div>
                        <div class="sixteen wide column right aligned">
                            <div class="ui buttons">
<<<<<<< HEAD
                                <button id="dfc__confirm" class="ui green button">{% trans 'Download' %}</button>
=======
                                <a id="dfc__confirm" href="{% url 'jobs:download_file_for_compet' job.pk %}" class="ui green button">{% trans 'Download' %}</a>
>>>>>>> d70964db
                                <button id="dfc__cancel" class="ui blue button">{% trans 'Cancel' %}</button>
                            </div>
                        </div>
                    </div>
                </div>
            </div>
            <span id="error___dfc_notype" hidden>{% trans 'Choose at least one type of reports' %}</span>
        {% endif %}
    {% endif %}
{% endblock %}<|MERGE_RESOLUTION|>--- conflicted
+++ resolved
@@ -364,11 +364,7 @@
                         </div>
                         <div class="sixteen wide column right aligned">
                             <div class="ui buttons">
-<<<<<<< HEAD
                                 <button id="dfc__confirm" class="ui green button">{% trans 'Download' %}</button>
-=======
-                                <a id="dfc__confirm" href="{% url 'jobs:download_file_for_compet' job.pk %}" class="ui green button">{% trans 'Download' %}</a>
->>>>>>> d70964db
                                 <button id="dfc__cancel" class="ui blue button">{% trans 'Cancel' %}</button>
                             </div>
                         </div>
