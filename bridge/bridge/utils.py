#
# Copyright (c) 2014-2016 ISPRAS (http://www.ispras.ru)
# Institute for System Programming of the Russian Academy of Sciences
#
# Licensed under the Apache License, Version 2.0 (the "License");
# you may not use this file except in compliance with the License.
# You may obtain a copy of the License at
#
#     http://www.apache.org/licenses/LICENSE-2.0
#
# Unless required by applicable law or agreed to in writing, software
# distributed under the License is distributed on an "AS IS" BASIS,
# WITHOUT WARRANTIES OR CONDITIONS OF ANY KIND, either express or implied.
# See the License for the specific language governing permissions and
# limitations under the License.
#

import os
import time
import shutil
import logging
import hashlib
import tarfile
import tempfile
from django.core.exceptions import ObjectDoesNotExist
from django.core.files import File as NewFile
from django.template.defaultfilters import filesizeformat
from django.test import Client, TestCase, override_settings
from django.utils.timezone import now
from django.utils.translation import ugettext_lazy as _
from bridge.settings import MAX_FILE_SIZE, MEDIA_ROOT, LOGGING
from jobs.models import File

BLOCKER = {}
GROUP_BLOCKER = {}
TESTS_DIR = 'Tests'

logger = logging.getLogger('bridge')


class InfoFilter(object):
    def __init__(self, level):
        self.__level = level

    def filter(self, log_record):
        return log_record.levelno == self.__level


for h in logger.handlers:
    if h.name == 'other':
        h.addFilter(InfoFilter(logging.INFO))


def print_exec_time(f):
    def wrapper(*args, **kwargs):
        start = now()
        res = f(*args, **kwargs)
        logger.info('%s: %s' % (f.__name__, now() - start))
        return res
    return wrapper


def unparallel(f):

    def wait_other(*args, **kwargs):
        if f.__name__ not in BLOCKER:
            BLOCKER[f.__name__] = 0
        while BLOCKER[f.__name__] == 1:
            time.sleep(0.1)
        BLOCKER[f.__name__] = 1
        res = f(*args, **kwargs)
        BLOCKER[f.__name__] = 0
        return res
    return wait_other


def unparallel_group(groups):
    def unparallel_inner(f):

        def block_access():
            for g in groups:
                if g not in GROUP_BLOCKER:
                    GROUP_BLOCKER[g] = 0
                if GROUP_BLOCKER[g] == 1:
                    return False
            return True

        def change_block(status):
            for g in groups:
                GROUP_BLOCKER[g] = status

        def wait(*args, **kwargs):
            while not block_access():
                time.sleep(0.1)
            change_block(1)
            res = f(*args, **kwargs)
            change_block(0)
            return res

        return wait

    return unparallel_inner


def file_checksum(f, block_size=2**20):
    md5 = hashlib.md5()
    while True:
        data = f.read(block_size)
        if not data:
            break
        md5.update(data)
    f.seek(0)
    return md5.hexdigest()


def file_get_or_create(fp, filename, check_size=False):
    if check_size:
        file_size = fp.seek(0, os.SEEK_END)
        if file_size > MAX_FILE_SIZE:
            raise ValueError(
                _('Please keep the file size under {0} (the current file size is {1})'.format(
                    filesizeformat(MAX_FILE_SIZE),
                    filesizeformat(file_size)
                ))
            )
    fp.seek(0)
    check_sum = file_checksum(fp)
    try:
        return File.objects.get(hash_sum=check_sum), check_sum
    except ObjectDoesNotExist:
        db_file = File()
        db_file.file.save(filename, NewFile(fp))
        db_file.hash_sum = check_sum
        db_file.save()
        return db_file, check_sum


# archive - django.core.files.File object
# Example: archive = File(open(<path>, mode='rb'))
# Note: files from requests are already File objects
def extract_tar_temp(archive):
    with tempfile.NamedTemporaryFile() as fp:
        for chunk in archive.chunks():
            fp.write(chunk)
        fp.seek(0)
        with tarfile.open(fileobj=fp, mode='r:gz', encoding='utf8') as tar:
            tmp_dir_name = tempfile.TemporaryDirectory()
            tar.extractall(tmp_dir_name.name)
    return tmp_dir_name


def unique_id():
    return hashlib.md5(now().strftime("%Y%m%d%H%M%S%f%z").encode('utf8')).hexdigest()


def tests_logging_conf():
    tests_logging = LOGGING.copy()
    cnt = 1
    for handler in tests_logging['handlers']:
        if 'filename' in tests_logging['handlers'][handler]:
            tests_logging['handlers'][handler]['filename'] = os.path.join(MEDIA_ROOT, TESTS_DIR, 'log%s.log' % cnt)
            cnt += 1
    return tests_logging


# Logging overriding does not work (does not override it for tests but override it after tests done)
# Maybe it's Django's bug (LOGGING=tests_logging_conf())
@override_settings(MEDIA_ROOT=os.path.join(MEDIA_ROOT, TESTS_DIR))
class KleverTestCase(TestCase):
    def setUp(self):
        if not os.path.exists(os.path.join(MEDIA_ROOT, TESTS_DIR)):
            os.makedirs(os.path.join(MEDIA_ROOT, TESTS_DIR).encode("utf8"))
        self.client = Client()
        super(KleverTestCase, self).setUp()

    def tearDown(self):
        super(KleverTestCase, self).tearDown()
        try:
            shutil.rmtree(os.path.join(MEDIA_ROOT, TESTS_DIR))
        except PermissionError:
            pass


<<<<<<< HEAD
def has_references(obj):
    for link in list(rel.get_accessor_name() for rel in getattr(obj, '_meta').get_all_related_objects()):
        if len(getattr(obj, link).all()) > 0:
            return True
    return False
=======
# Only extracting component log content uses max_size. If you add another usage, change error messages according to it.
class ArchiveFileContent(object):
    def __init__(self, file_model, file_name=None, max_size=None):
        self._file = file_model
        self._max_size = max_size
        self._name = file_name
        self.error = None
        try:
            self.content = self.__extract_file_content()
        except Exception as e:
            logger.exception("Error while extracting file from archive: %s" % e)
            self.error = 'Unknown error'

    def __extract_file_content(self):
        with File.objects.get(pk=self._file.pk).file as fp:
            with tarfile.open(fileobj=fp, mode='r:gz', encoding='utf8') as arch:
                for f in arch.getmembers():
                    if f.isreg():
                        if self._name is not None and f.name != self._name:
                            continue
                        file_extracted = arch.extractfile(f)
                        if self._max_size is not None:
                            file_extracted.seek(0, 2)
                            if file_extracted.tell() > self._max_size:
                                self.error = _('The component log is huge and '
                                               'can not be showed but you can download it')
                                return None
                            file_extracted.seek(0)
                        self._name = f.name
                        return file_extracted.read().decode('utf8')
        self.error = _('Needed file was not found')
        return None
>>>>>>> 277afe4a
<|MERGE_RESOLUTION|>--- conflicted
+++ resolved
@@ -181,13 +181,13 @@
             pass
 
 
-<<<<<<< HEAD
 def has_references(obj):
     for link in list(rel.get_accessor_name() for rel in getattr(obj, '_meta').get_all_related_objects()):
         if len(getattr(obj, link).all()) > 0:
             return True
     return False
-=======
+
+
 # Only extracting component log content uses max_size. If you add another usage, change error messages according to it.
 class ArchiveFileContent(object):
     def __init__(self, file_model, file_name=None, max_size=None):
@@ -219,5 +219,4 @@
                         self._name = f.name
                         return file_extracted.read().decode('utf8')
         self.error = _('Needed file was not found')
-        return None
->>>>>>> 277afe4a
+        return None