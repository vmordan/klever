--- conflicted
+++ resolved
@@ -7,12 +7,8 @@
 from jobs.utils import JobAccess
 from marks.tables import ReportMarkTable
 from marks.models import UnsafeTag, SafeTag
-<<<<<<< HEAD
 from reports.UploadReport import UploadReport, upload_unsafe_files
-=======
 from marks.utils import MarkAccess
-from reports.UploadReport import UploadReport
->>>>>>> 7d51cedc
 from reports.models import *
 from reports.utils import *
 from django.utils.translation import ugettext as _, activate, string_concat
@@ -217,12 +213,8 @@
             'parents': get_parents(report),
             'SelfAttrsData': ReportTable(request.user, report).table_data,
             'MarkTable': ReportMarkTable(request.user, report),
-<<<<<<< HEAD
-            'etv': etv
-=======
-            'trace': trace,
+            'etv': etv,
             'can_mark': MarkAccess(request.user, report=report).can_create()
->>>>>>> 7d51cedc
         }
     )
 
