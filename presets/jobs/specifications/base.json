--- conflicted
+++ resolved
@@ -64,11 +64,7 @@
             "verifier profile": "reachability",
             "verifier": {
               "name": "CPAchecker",
-<<<<<<< HEAD
-              "version": "trunk:30112"
-=======
               "version": "trunk:30732"
->>>>>>> 583af123
             },
             "result processing": {
               "coverage": "lightweight",
@@ -259,11 +255,7 @@
             "verifier profile": "reachability with function pointers",
             "verifier": {
               "name": "CPAchecker",
-<<<<<<< HEAD
-              "version": "trunk:30112"
-=======
               "version": "trunk:30732"
->>>>>>> 583af123
             },
             "result processing": {
               "coverage": "lightweight",
@@ -322,7 +314,7 @@
             "verifier profile": "CPAchecker BAM BusyBox",
             "verifier": {
               "name": "CPAchecker",
-              "version": "trunk:30112"
+              "version": "trunk:30732"
             },
             "result processing": {
               "coverage": "lightweight",
@@ -799,11 +791,7 @@
           "verifier profile": "memory checking Linux64",
           "verifier": {
             "name": "CPAchecker",
-<<<<<<< HEAD
-            "version": "trunk:30112"
-=======
             "version": "trunk:30732"
->>>>>>> 583af123
           }
         }
       },
@@ -840,11 +828,7 @@
             "verifier profile": "reachability with function pointers",
             "verifier": {
               "name": "CPAchecker",
-<<<<<<< HEAD
-              "version": "trunk:30112"
-=======
               "version": "trunk:30732"
->>>>>>> 583af123
             }
           }
         },
@@ -945,11 +929,7 @@
           "verifier profile": "memory checking Linux64",
           "verifier": {
             "name": "CPAchecker",
-<<<<<<< HEAD
-            "version": "trunk:30112"
-=======
             "version": "trunk:30732"
->>>>>>> 583af123
           }
         }
       }
@@ -980,11 +960,7 @@
           "verifier profile": "memory checking Linux64",
           "verifier": {
             "name": "CPAchecker",
-<<<<<<< HEAD
-            "version": "trunk:30112"
-=======
             "version": "trunk:30732"
->>>>>>> 583af123
           }
         }
       }
